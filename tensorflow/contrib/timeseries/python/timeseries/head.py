# Copyright 2017 The TensorFlow Authors. All Rights Reserved.
#
# Licensed under the Apache License, Version 2.0 (the "License");
# you may not use this file except in compliance with the License.
# You may obtain a copy of the License at
#
#     http://www.apache.org/licenses/LICENSE-2.0
#
# Unless required by applicable law or agreed to in writing, software
# distributed under the License is distributed on an "AS IS" BASIS,
# WITHOUT WARRANTIES OR CONDITIONS OF ANY KIND, either express or implied.
# See the License for the specific language governing permissions and
# limitations under the License.
# ==============================================================================
"""Timeseries head."""
from __future__ import absolute_import
from __future__ import division
from __future__ import print_function

import re

from tensorflow.python.training import training_util
from tensorflow.contrib.layers.python.layers import optimizers

from tensorflow.contrib.timeseries.python.timeseries import feature_keys

from tensorflow.python.estimator import estimator_lib
from tensorflow.python.estimator.canned import head as head_lib
from tensorflow.python.estimator.canned import metric_keys
from tensorflow.python.estimator.export import export_lib
from tensorflow.python.framework import dtypes
from tensorflow.python.framework import ops
from tensorflow.python.ops import array_ops
from tensorflow.python.ops import control_flow_ops
from tensorflow.python.ops import math_ops
from tensorflow.python.ops import state_ops
from tensorflow.python.ops import variable_scope
from tensorflow.python.util import nest
from tensorflow.python.summary import summary


def time_series_regression_head(model,
                                state_manager,
                                optimizer,
                                input_statistics_generator=None):
  """Creates a `_Head` for time series regression.

  Args:
    model: A model for time series regression.
    state_manager: A state manager.
    optimizer: An optimizer.
    input_statistics_generator: A input statistics generator.

  Returns:
    An instance of `_Head` for time series regression.
  """
  return _TimeSeriesRegressionHead(model, state_manager, optimizer,
                                   input_statistics_generator)


class _TimeSeriesRegressionHead(head_lib._Head):  # pylint:disable=protected-access
  """See `time_series_regression_head`."""

  def __init__(self,
               model,
               state_manager,
               optimizer,
               input_statistics_generator=None,
               name=None):
    self.model = model
    self.state_manager = state_manager
    self.optimizer = optimizer
    self.input_statistics_generator = input_statistics_generator
    self._name = name

  @property
  def name(self):
    return self._name

  # TODO(terrytangyuan): consolidate `model_outputs` and `_Head.LossSpec`
  # once `_Head.create_loss` becomes extendable
  def create_loss(self, features, mode, logits=None, labels=None):
    """See `_Head`."""
    model_outputs = self.state_manager.define_loss(
        self.model, features, mode)
    summary.scalar(
        head_lib._summary_key(self._name, metric_keys.MetricKeys.LOSS),
        model_outputs.loss)
    return model_outputs

  @property
  def logits_dimension(self):
    """See `_Head`."""
    return 1

  def _train_ops(self, features):
    """Add training ops to the graph."""
<<<<<<< HEAD
    mode = estimator_lib.ModeKeys.TRAIN
    with variable_scope.variable_scope("model"):
      model_outputs = self.create_loss(features, mode)
=======
    with variable_scope.variable_scope(
        "model",
        # Use ResourceVariables to avoid race conditions.
        use_resource=True):
      model_outputs = self.state_manager.define_loss(
          self.model, features, estimator_lib.ModeKeys.TRAIN)

>>>>>>> 0c92f574
    train_op = optimizers.optimize_loss(
        model_outputs.loss,
        global_step=training_util.get_global_step(),
        optimizer=self.optimizer,
        # Learning rate is set in the Optimizer object
        learning_rate=None)
    return estimator_lib.EstimatorSpec(
        loss=model_outputs.loss,
        mode=mode,
        train_op=train_op)

  def _evaluate_ops(self, features):
    """Add ops for evaluation (aka filtering) to the graph."""
<<<<<<< HEAD
    mode = estimator_lib.ModeKeys.EVAL
    with variable_scope.variable_scope("model"):
      model_outputs = self.create_loss(features, mode)
=======
    with variable_scope.variable_scope("model", use_resource=True):
      model_outputs = self.state_manager.define_loss(
          self.model, features, estimator_lib.ModeKeys.EVAL)
>>>>>>> 0c92f574
    metrics = {}
    # Just output in-sample predictions for the last chunk seen
    for prediction_key, prediction_value in model_outputs.predictions.items():
      metrics[prediction_key] = _identity_metric_single(prediction_key,
                                                        prediction_value)
    metrics[feature_keys.FilteringResults.TIMES] = _identity_metric_single(
        feature_keys.FilteringResults.TIMES, model_outputs.prediction_times)
    metrics[feature_keys.FilteringResults.STATE_TUPLE] = (
        _identity_metric_nested(feature_keys.FilteringResults.STATE_TUPLE,
                                model_outputs.end_state))
    return estimator_lib.EstimatorSpec(
        loss=model_outputs.loss,
        mode=mode,
        eval_metric_ops=metrics,
        predictions={})

  def _predict_ops(self, features):
    """Add ops for prediction to the graph."""
    with variable_scope.variable_scope("model", use_resource=True):
      prediction = self.model.predict(features=features)
    prediction[feature_keys.PredictionResults.TIMES] = features[
        feature_keys.PredictionFeatures.TIMES]
    return estimator_lib.EstimatorSpec(
        predictions=prediction, mode=estimator_lib.ModeKeys.PREDICT)

  def _serving_ops(self, features):
    """Add ops for serving to the graph."""
    with variable_scope.variable_scope("model", use_resource=True):
      prediction_outputs = self.model.predict(features=features)
    with variable_scope.variable_scope("model", reuse=True):
      filtering_outputs = self.create_loss(
          features, estimator_lib.ModeKeys.EVAL)
    return estimator_lib.EstimatorSpec(
        mode=estimator_lib.ModeKeys.PREDICT,
        export_outputs={
            feature_keys.SavedModelLabels.PREDICT:
                export_lib.PredictOutput(prediction_outputs),
            feature_keys.SavedModelLabels.FILTER:
                export_lib.PredictOutput(
                    state_to_dictionary(filtering_outputs.end_state))
        },
        # Likely unused, but it is necessary to return `predictions` to satisfy
        # the Estimator's error checking.
        predictions={})

  def _convert_feature_to_tensor(self, name, value):
    """Casts features to the correct dtype based on their name."""
    if name in [
        feature_keys.TrainEvalFeatures.TIMES,
        feature_keys.PredictionFeatures.TIMES
    ]:
      return math_ops.cast(value, dtypes.int64)
    if name == feature_keys.TrainEvalFeatures.VALUES:
      return math_ops.cast(value, self.model.dtype)
    if name == feature_keys.PredictionFeatures.STATE_TUPLE:
      return value  # Correct dtypes are model-dependent
    return ops.convert_to_tensor(value)

  def _gather_state(self, features):
    """Returns `features` with state packed, indicates if packing was done."""
    prefixed_state_re = re.compile(r"^" + feature_keys.State.STATE_PREFIX +
                                   r"_(\d+)$")
    numbered_state = []
    for key, tensor in features.items():
      search_result = prefixed_state_re.search(key)
      if search_result:
        numbered_state.append((int(search_result.group(1)), key, tensor))
    if not numbered_state:
      return features, False
    features = features.copy()
    for _, key, _ in numbered_state:
      del features[key]
    numbered_state.sort(key=lambda number, *_: number)
    features[feature_keys.State.STATE_TUPLE] = nest.pack_sequence_as(
        structure=self.model.get_start_state(),
        flat_sequence=[tensor for _, _, tensor in numbered_state])
    return features, True

  def create_estimator_spec(self, features, mode, labels=None):
    """Performs basic error checking and returns an EstimatorSpec."""
    with ops.name_scope(self._name, "head"):
      if labels:
        raise ValueError(
            "The model received a `labels` dictionary, which is "
            "not supported. Pass '{}' and '{}' as "
            "features.".format(feature_keys.TrainEvalFeatures.TIMES,
                               feature_keys.TrainEvalFeatures.VALUES))
      del labels
      features = {
          name: self._convert_feature_to_tensor(name=name, value=value)
          for name, value in features.items()
      }
      if self.input_statistics_generator is not None:
        input_statistics = self.input_statistics_generator.initialize_graph(
            features, update_statistics=(mode == estimator_lib.ModeKeys.TRAIN))
      else:
        input_statistics = None
      self.model.initialize_graph(input_statistics=input_statistics)

      # _gather_state requires the model to have its graph initialized (so it
      # has access to the structure of the model's state)
      features, passed_flat_state = self._gather_state(features)
      if (mode == estimator_lib.ModeKeys.TRAIN or
          mode == estimator_lib.ModeKeys.EVAL):
        _check_train_eval_features(features, self.model)
      elif mode == estimator_lib.ModeKeys.PREDICT:
        _check_predict_features(features)
      else:
        raise ValueError("Unknown mode '{}' passed to model_fn.".format(mode))

      self.state_manager.initialize_graph(
          model=self.model, input_statistics=input_statistics)

      if mode == estimator_lib.ModeKeys.TRAIN:
        return self._train_ops(features)
      elif mode == estimator_lib.ModeKeys.EVAL:
        return self._evaluate_ops(features)
      elif mode == estimator_lib.ModeKeys.PREDICT and not passed_flat_state:
        return self._predict_ops(features)
      elif mode == estimator_lib.ModeKeys.PREDICT and passed_flat_state:
        # The mode is PREDICT, but we're actually in export_savedmodel for
        # serving. We want to return two graphs: one for filtering (state + data
        # -> state) and one for predicting (state -> prediction).
        return self._serving_ops(features)


def _check_feature_shapes_compatible_with(features,
                                          compatible_with_name,
                                          compatible_with_value,
                                          ignore=None):
  """Checks all features are compatible with the given time-like feature."""
  if ignore is None:
    ignore = set()
  for name, value in features.items():
    if name in ignore:
      continue
    feature_shape = value.get_shape()
    if feature_shape.ndims is None:
      continue
    if feature_shape.ndims < 2:
      raise ValueError(
          ("Features must have shape (batch dimension, window size, ...) "
           "(got rank {} for feature '{}')").format(feature_shape.ndims, name))
    if not feature_shape[:2].is_compatible_with(
        compatible_with_value.get_shape()):
      raise ValueError(
          ("Features must have shape (batch dimension, window size, ...) "
           "where batch dimension and window size match the "
           "'{times_feature}' feature (got shape {feature_shape} for "
           "feature '{feature_name}' but shape {times_shape} for feature "
           "'{times_feature}')").format(
               times_feature=compatible_with_name,
               feature_shape=feature_shape,
               feature_name=name,
               times_shape=compatible_with_value.get_shape()))


def _check_predict_features(features):
  """Raises errors if features are not suitable for prediction."""
  if feature_keys.PredictionFeatures.TIMES not in features:
    raise ValueError("Expected a '{}' feature for prediction.".format(
        feature_keys.PredictionFeatures.TIMES))
  if feature_keys.PredictionFeatures.STATE_TUPLE not in features:
    raise ValueError("Expected a '{}' feature for prediction.".format(
        feature_keys.PredictionFeatures.STATE_TUPLE))
  times_feature = features[feature_keys.PredictionFeatures.TIMES]
  if not times_feature.get_shape().is_compatible_with([None, None]):
    raise ValueError(
        ("Expected shape (batch dimension, window size) for feature '{}' "
         "(got shape {})").format(feature_keys.PredictionFeatures.TIMES,
                                  times_feature.get_shape()))
  _check_feature_shapes_compatible_with(
      features=features,
      compatible_with_name=feature_keys.PredictionFeatures.TIMES,
      compatible_with_value=times_feature,
      ignore=set([
          feature_keys.PredictionFeatures.STATE_TUPLE  # Model-dependent shapes
      ]))


def _check_train_eval_features(features, model):
  """Raise errors if features are not suitable for training/evaluation."""
  if feature_keys.TrainEvalFeatures.TIMES not in features:
    raise ValueError("Expected a '{}' feature for training/evaluation.".format(
        feature_keys.TrainEvalFeatures.TIMES))
  if feature_keys.TrainEvalFeatures.VALUES not in features:
    raise ValueError("Expected a '{}' feature for training/evaluation.".format(
        feature_keys.TrainEvalFeatures.VALUES))
  times_feature = features[feature_keys.TrainEvalFeatures.TIMES]
  if not times_feature.get_shape().is_compatible_with([None, None]):
    raise ValueError(
        ("Expected shape (batch dimension, window size) for feature '{}' "
         "(got shape {})").format(feature_keys.TrainEvalFeatures.TIMES,
                                  times_feature.get_shape()))
  values_feature = features[feature_keys.TrainEvalFeatures.VALUES]
  if not values_feature.get_shape().is_compatible_with(
      [None, None, model.num_features]):
    raise ValueError(
        ("Expected shape (batch dimension, window size, {num_features}) "
         "for feature '{feature_name}', since the model was configured "
         "with num_features={num_features} (got shape {got_shape})").format(
             num_features=model.num_features,
             feature_name=feature_keys.TrainEvalFeatures.VALUES,
             got_shape=times_feature.get_shape()))
  _check_feature_shapes_compatible_with(
      features=features,
      compatible_with_name=feature_keys.TrainEvalFeatures.TIMES,
      compatible_with_value=times_feature,
      ignore=set([
          feature_keys.State.STATE_TUPLE  # Model-dependent shapes
      ]))


def _identity_metric_single(name, input_tensor):
  """A metric which takes on its last updated value.

  This keeps evaluation metrics in sync with one another, since update ops are
  run separately from their result Tensors. Simply returning (input_tensor,
  no_op) as a metric with a value but no update means that a metric will come
  from a different batch of data than metrics which cache values in a Variable
  (e.g. the default loss metric).

  Args:
    name: A name for the metric.
    input_tensor: Any Tensor.
  Returns:
    A tuple of (value, update_op).
  """
  metric_variable = variable_scope.variable(
      name="{}_identity_metric".format(name),
      initial_value=array_ops.zeros([], dtype=input_tensor.dtype),
      collections=[ops.GraphKeys.LOCAL_VARIABLES],
      validate_shape=False)
  update_op = state_ops.assign(
      metric_variable, input_tensor, validate_shape=False)
  # This shape will be correct once the first update runs (but may be
  # incomplete, so is not helpful for initializing the variable).
  metric_variable.set_shape(input_tensor.get_shape())
  return (metric_variable.value(), update_op)


def _identity_metric_nested(name, input_tensors):
  """Create identity metrics for a nested tuple of Tensors."""
  update_ops = []
  value_tensors = []
  for tensor_number, tensor in enumerate(nest.flatten(input_tensors)):
    value_tensor, update_op = _identity_metric_single(
        name="{}_{}".format(name, tensor_number), input_tensor=tensor)
    update_ops.append(update_op)
    value_tensors.append(value_tensor)
  return (nest.pack_sequence_as(input_tensors, value_tensors),
          control_flow_ops.group(*update_ops))


def state_to_dictionary(state_tuple):
  """Flatten model state into a dictionary with string keys."""
  flattened = {}
  for state_number, state_value in enumerate(nest.flatten(state_tuple)):
    prefixed_state_name = "{}_{:02d}".format(feature_keys.State.STATE_PREFIX,
                                             state_number)
    flattened[prefixed_state_name] = state_value
  return flattened<|MERGE_RESOLUTION|>--- conflicted
+++ resolved
@@ -95,11 +95,6 @@
 
   def _train_ops(self, features):
     """Add training ops to the graph."""
-<<<<<<< HEAD
-    mode = estimator_lib.ModeKeys.TRAIN
-    with variable_scope.variable_scope("model"):
-      model_outputs = self.create_loss(features, mode)
-=======
     with variable_scope.variable_scope(
         "model",
         # Use ResourceVariables to avoid race conditions.
@@ -107,7 +102,6 @@
       model_outputs = self.state_manager.define_loss(
           self.model, features, estimator_lib.ModeKeys.TRAIN)
 
->>>>>>> 0c92f574
     train_op = optimizers.optimize_loss(
         model_outputs.loss,
         global_step=training_util.get_global_step(),
@@ -116,20 +110,14 @@
         learning_rate=None)
     return estimator_lib.EstimatorSpec(
         loss=model_outputs.loss,
-        mode=mode,
+        mode=estimator_lib.ModeKeys.TRAIN,
         train_op=train_op)
 
   def _evaluate_ops(self, features):
     """Add ops for evaluation (aka filtering) to the graph."""
-<<<<<<< HEAD
-    mode = estimator_lib.ModeKeys.EVAL
-    with variable_scope.variable_scope("model"):
-      model_outputs = self.create_loss(features, mode)
-=======
     with variable_scope.variable_scope("model", use_resource=True):
       model_outputs = self.state_manager.define_loss(
           self.model, features, estimator_lib.ModeKeys.EVAL)
->>>>>>> 0c92f574
     metrics = {}
     # Just output in-sample predictions for the last chunk seen
     for prediction_key, prediction_value in model_outputs.predictions.items():
@@ -142,7 +130,7 @@
                                 model_outputs.end_state))
     return estimator_lib.EstimatorSpec(
         loss=model_outputs.loss,
-        mode=mode,
+        mode=estimator_lib.ModeKeys.EVAL,
         eval_metric_ops=metrics,
         predictions={})
 

# Copyright 2015 The TensorFlow Authors. All Rights Reserved.
#
# Licensed under the Apache License, Version 2.0 (the "License");
# you may not use this file except in compliance with the License.
# You may obtain a copy of the License at
#
#     http://www.apache.org/licenses/LICENSE-2.0
#
# Unless required by applicable law or agreed to in writing, software
# distributed under the License is distributed on an "AS IS" BASIS,
# WITHOUT WARRANTIES OR CONDITIONS OF ANY KIND, either express or implied.
# See the License for the specific language governing permissions and
# limitations under the License.
# ==============================================================================
"""Implements the graph generation for computation of gradients."""

from __future__ import absolute_import
from __future__ import division
from __future__ import print_function

from tensorflow.python.framework import dtypes
from tensorflow.python.framework import ops
from tensorflow.python.ops import array_grad  # pylint: disable=unused-import
from tensorflow.python.ops import array_ops
from tensorflow.python.ops import check_ops  # pylint: disable=unused-import
from tensorflow.python.ops import control_flow_grad  # pylint: disable=unused-import
from tensorflow.python.ops import control_flow_ops
from tensorflow.python.ops import gradients_util
from tensorflow.python.ops import image_grad  # pylint: disable=unused-import
from tensorflow.python.ops import linalg_grad  # pylint: disable=unused-import
from tensorflow.python.ops import linalg_ops  # pylint: disable=unused-import
from tensorflow.python.ops import logging_ops  # pylint: disable=unused-import
from tensorflow.python.ops import manip_grad  # pylint: disable=unused-import
from tensorflow.python.ops import math_grad  # pylint: disable=unused-import
from tensorflow.python.ops import math_ops
from tensorflow.python.ops import optional_grad  # pylint: disable=unused-import
from tensorflow.python.ops import random_grad  # pylint: disable=unused-import
from tensorflow.python.ops import tensor_array_ops
from tensorflow.python.ops.unconnected_gradients import UnconnectedGradients
from tensorflow.python.util.tf_export import tf_export


@tf_export(v1=["gradients"])
def gradients(ys,
              xs,
              grad_ys=None,
              name="gradients",
              colocate_gradients_with_ops=False,
              gate_gradients=False,
              aggregation_method=None,
              stop_gradients=None,
              unconnected_gradients=UnconnectedGradients.NONE):
  """Constructs symbolic derivatives of sum of `ys` w.r.t. x in `xs`.

  `ys` and `xs` are each a `Tensor` or a list of tensors.  `grad_ys`
  is a list of `Tensor`, holding the gradients received by the
  `ys`. The list must be the same length as `ys`.

  `gradients()` adds ops to the graph to output the derivatives of `ys` with
  respect to `xs`.  It returns a list of `Tensor` of length `len(xs)` where
  each tensor is the `sum(dy/dx)` for y in `ys`.

  `grad_ys` is a list of tensors of the same length as `ys` that holds
  the initial gradients for each y in `ys`.  When `grad_ys` is None,
  we fill in a tensor of '1's of the shape of y for each y in `ys`.  A
  user can provide their own initial `grad_ys` to compute the
  derivatives using a different initial gradient for each y (e.g., if
  one wanted to weight the gradient differently for each value in
  each y).

  `stop_gradients` is a `Tensor` or a list of tensors to be considered constant
  with respect to all `xs`. These tensors will not be backpropagated through,
  as though they had been explicitly disconnected using `stop_gradient`.  Among
  other things, this allows computation of partial derivatives as opposed to
  total derivatives. For example:

  ```python
  a = tf.constant(0.)
  b = 2 * a
  g = tf.gradients(a + b, [a, b], stop_gradients=[a, b])
  ```

  Here the partial derivatives `g` evaluate to `[1.0, 1.0]`, compared to the
  total derivatives `tf.gradients(a + b, [a, b])`, which take into account the
  influence of `a` on `b` and evaluate to `[3.0, 1.0]`.  Note that the above is
  equivalent to:

  ```python
  a = tf.stop_gradient(tf.constant(0.))
  b = tf.stop_gradient(2 * a)
  g = tf.gradients(a + b, [a, b])
  ```

  `stop_gradients` provides a way of stopping gradient after the graph has
  already been constructed, as compared to `tf.stop_gradient` which is used
  during graph construction.  When the two approaches are combined,
  backpropagation stops at both `tf.stop_gradient` nodes and nodes in
  `stop_gradients`, whichever is encountered first.

  All integer tensors are considered constant with respect to all `xs`, as if
  they were included in `stop_gradients`.

  `unconnected_gradients` determines the value returned for each x in xs if it
  is unconnected in the graph to ys. By default this is None to safeguard
  against errors. MAthematically these gradients are zero which can be requested
  using the `'zero'` option. `tf.UnconnectedGradients` provides the
  following options and behaviors:

  ```python
  a = tf.ones([1, 2])
  b = tf.ones([3, 1])
  g1 = tf.gradients([b], [a], unnconnected_gradients='none')
  sess.run(g1)  # [None]

  g2 = tf.gradients([b], [a], unconnected_gradients='zero')
  sess.run(g2)  # [array([[0., 0.]], dtype=float32)]
  ```


  Args:
    ys: A `Tensor` or list of tensors to be differentiated.
    xs: A `Tensor` or list of tensors to be used for differentiation.
    grad_ys: Optional. A `Tensor` or list of tensors the same size as
      `ys` and holding the gradients computed for each y in `ys`.
    name: Optional name to use for grouping all the gradient ops together.
      defaults to 'gradients'.
    colocate_gradients_with_ops: If True, try colocating gradients with
      the corresponding op.
    gate_gradients: If True, add a tuple around the gradients returned
      for an operations.  This avoids some race conditions.
    aggregation_method: Specifies the method used to combine gradient terms.
      Accepted values are constants defined in the class `AggregationMethod`.
    stop_gradients: Optional. A `Tensor` or list of tensors not to differentiate
      through.
    unconnected_gradients: Optional. Specifies the gradient value returned when
      the given input tensors are unconnected. Accepted values are constants
      defined in the class `tf.UnconnectedGradients` and the default value is
      `none`.

  Returns:
    A list of `sum(dy/dx)` for each x in `xs`.

  Raises:
    LookupError: if one of the operations between `x` and `y` does not
      have a registered gradient function.
    ValueError: if the arguments are invalid.
    RuntimeError: if called in Eager mode.

  """
  # Creating the gradient graph for control flow mutates Operations.
  # _mutation_lock ensures a Session.run call cannot occur between creating and
  # mutating new ops.
  # pylint: disable=protected-access
  with ops.get_default_graph()._mutation_lock():
    return gradients_util._GradientsHelper(
        ys, xs, grad_ys, name, colocate_gradients_with_ops,
        gate_gradients, aggregation_method, stop_gradients,
        unconnected_gradients)
  # pylint: enable=protected-access


@tf_export("gradients", v1=[])
def gradients_v2(ys,  # pylint: disable=invalid-name
                 xs,
                 grad_ys=None,
                 name="gradients",
                 gate_gradients=False,
                 aggregation_method=None,
                 stop_gradients=None,
                 unconnected_gradients=UnconnectedGradients.NONE):
  """Constructs symbolic derivatives of sum of `ys` w.r.t. x in `xs`.

  `ys` and `xs` are each a `Tensor` or a list of tensors.  `grad_ys`
  is a list of `Tensor`, holding the gradients received by the
  `ys`. The list must be the same length as `ys`.

  `gradients()` adds ops to the graph to output the derivatives of `ys` with
  respect to `xs`.  It returns a list of `Tensor` of length `len(xs)` where
  each tensor is the `sum(dy/dx)` for y in `ys`.

  `grad_ys` is a list of tensors of the same length as `ys` that holds
  the initial gradients for each y in `ys`.  When `grad_ys` is None,
  we fill in a tensor of '1's of the shape of y for each y in `ys`.  A
  user can provide their own initial `grad_ys` to compute the
  derivatives using a different initial gradient for each y (e.g., if
  one wanted to weight the gradient differently for each value in
  each y).

  `stop_gradients` is a `Tensor` or a list of tensors to be considered constant
  with respect to all `xs`. These tensors will not be backpropagated through,
  as though they had been explicitly disconnected using `stop_gradient`.  Among
  other things, this allows computation of partial derivatives as opposed to
  total derivatives. For example:

  ```python
  a = tf.constant(0.)
  b = 2 * a
  g = tf.gradients(a + b, [a, b], stop_gradients=[a, b])
  ```

  Here the partial derivatives `g` evaluate to `[1.0, 1.0]`, compared to the
  total derivatives `tf.gradients(a + b, [a, b])`, which take into account the
  influence of `a` on `b` and evaluate to `[3.0, 1.0]`.  Note that the above is
  equivalent to:

  ```python
  a = tf.stop_gradient(tf.constant(0.))
  b = tf.stop_gradient(2 * a)
  g = tf.gradients(a + b, [a, b])
  ```

  `stop_gradients` provides a way of stopping gradient after the graph has
  already been constructed, as compared to `tf.stop_gradient` which is used
  during graph construction.  When the two approaches are combined,
  backpropagation stops at both `tf.stop_gradient` nodes and nodes in
  `stop_gradients`, whichever is encountered first.

  All integer tensors are considered constant with respect to all `xs`, as if
  they were included in `stop_gradients`.

  `unconnected_gradients` determines the value returned for each x in xs if it
  is unconnected in the graph to ys. By default this is None to safeguard
  against errors. MAthematically these gradients are zero which can be requested
  using the `'zero'` option. `tf.UnconnectedGradients` provides the
  following options and behaviors:

  ```python
  a = tf.ones([1, 2])
  b = tf.ones([3, 1])
  g1 = tf.gradients([b], [a], unnconnected_gradients='none')
  sess.run(g1)  # [None]

  g2 = tf.gradients([b], [a], unconnected_gradients='zero')
  sess.run(g2)  # [array([[0., 0.]], dtype=float32)]
  ```


  Args:
    ys: A `Tensor` or list of tensors to be differentiated.
    xs: A `Tensor` or list of tensors to be used for differentiation.
    grad_ys: Optional. A `Tensor` or list of tensors the same size as
      `ys` and holding the gradients computed for each y in `ys`.
    name: Optional name to use for grouping all the gradient ops together.
      defaults to 'gradients'.
    gate_gradients: If True, add a tuple around the gradients returned
      for an operations.  This avoids some race conditions.
    aggregation_method: Specifies the method used to combine gradient terms.
      Accepted values are constants defined in the class `AggregationMethod`.
    stop_gradients: Optional. A `Tensor` or list of tensors not to differentiate
      through.
    unconnected_gradients: Optional. Specifies the gradient value returned when
      the given input tensors are unconnected. Accepted values are constants
      defined in the class `tf.UnconnectedGradients` and the default value is
      `none`.

  Returns:
    A list of `sum(dy/dx)` for each x in `xs`.

  Raises:
    LookupError: if one of the operations between `x` and `y` does not
      have a registered gradient function.
    ValueError: if the arguments are invalid.
    RuntimeError: if called in Eager mode.

  """
  # Creating the gradient graph for control flow mutates Operations.
  # _mutation_lock ensures a Session.run call cannot occur between creating and
  # mutating new ops.
<<<<<<< HEAD
  with ops.get_default_graph()._mutation_lock():  # pylint: disable=protected-access
    return _GradientsHelper(ys, xs, grad_ys, name, colocate_gradients_with_ops,
                            gate_gradients, aggregation_method, stop_gradients,
                            unconnected_gradients)


def _GradientsHelper(ys,
                     xs,
                     grad_ys=None,
                     name="gradients",
                     colocate_gradients_with_ops=False,
                     gate_gradients=False,
                     aggregation_method=None,
                     stop_gradients=None,
                     unconnected_gradients=UnconnectedGradients.NONE,
                     src_graph=None):
  """Implementation of gradients()."""
  if context.executing_eagerly():
    raise RuntimeError("tf.gradients is not supported when eager execution "
                       "is enabled. Use tf.GradientTape instead.")
  if src_graph is None:
    src_graph = ops.get_default_graph()
  try:
    unconnected_gradients = UnconnectedGradients(unconnected_gradients)
  except ValueError:
    raise ValueError(
        "Unknown value for unconnected_gradients: %r" % unconnected_gradients)

  # If src_graph is a _FuncGraph (i.e. a function body), gather it and all
  # ancestor graphs. This is necessary for correctly handling captured values.
  func_graphs = []
  curr_graph = src_graph
  while _IsFunction(curr_graph):
    func_graphs.append(curr_graph)
    if isinstance(curr_graph, FuncGraph):
      curr_graph = curr_graph.outer_graph
    else:
      assert isinstance(curr_graph, framework_function._FuncGraph)  # pylint: disable=protected-access
      curr_graph = curr_graph._outer_graph  # pylint: disable=protected-access

  ys = _AsList(ys)
  xs = _AsList(xs)
  stop_gradients = [] if stop_gradients is None else _AsList(stop_gradients)
  if grad_ys is None:
    grad_ys = [None] * len(ys)
  else:
    grad_ys = _AsList(grad_ys)

  with ops.name_scope(
      name, "gradients",
      list(ys) + list(xs) + list(stop_gradients) + list(grad_ys)) as grad_scope:
    # Get a uid for this call to gradients that can be used to help
    # cluster ops for compilation.
    gradient_uid = ops.get_default_graph().unique_name("uid")
    ys = ops.convert_n_to_tensor_or_indexed_slices(ys, name="y")
    xs = [
        x.handle if resource_variable_ops.is_resource_variable(x) else x
        for x in xs
    ]
    xs = ops.internal_convert_n_to_tensor_or_indexed_slices(
        xs, name="x", as_ref=True)
    grad_ys = _DefaultGradYs(grad_ys, ys, colocate_gradients_with_ops,
                             gradient_uid)

    # The approach we take here is as follows: Create a list of all ops in the
    # subgraph between the ys and xs.  Visit these ops in reverse order of ids
    # to ensure that when we visit an op the gradients w.r.t its outputs have
    # been collected.  Then aggregate these gradients if needed, call the op's
    # gradient function, and add the generated gradients to the gradients for
    # its input.

    # Initialize the pending count for ops in the connected subgraph from ys
    # to the xs.
    to_ops = [t.op for t in ys]
    from_ops = [t.op for t in xs]
    stop_gradient_ops = [t.op for t in stop_gradients]
    reachable_to_ops, pending_count, loop_state = _PendingCount(
        to_ops, from_ops, colocate_gradients_with_ops, func_graphs, xs)

    # Iterate over the collected ops.
    #
    # grads: op => list of gradients received on each output endpoint of the
    # op.  The gradients for each endpoint are initially collected as a list.
    # When it is time to call the op's gradient function, for each endpoint we
    # aggregate the list of received gradients into a Add() Operation if there
    # is more than one.
    grads = {}

    # Add the initial gradients for the ys.
    for y, grad_y in zip(ys, grad_ys):
      _SetGrad(grads, y, grad_y)

    # Initialize queue with to_ops.
    queue = collections.deque()
    # Add the ops in 'to_ops' into the queue.
    to_ops_set = set()
    for op in to_ops:
      # 'ready' handles the case where one output gradient relies on
      # another output's gradient.
      ready = (pending_count[op] == 0)
      if ready and op not in to_ops_set and op in reachable_to_ops:
        to_ops_set.add(op)
        queue.append(op)

    if loop_state:
      loop_exits = loop_state.ProcessUnusedLoopExits(pending_count, to_ops_set)
      for y in loop_exits:
        if _IsTrainable(y):
          _SetGrad(grads, y, loop_state.ZerosLikeForExit(y))
          queue.append(y.op)

    stop_ops = _StopOps(from_ops, stop_gradient_ops, pending_count, xs)
    while queue:
      # generate gradient subgraph for op.
      op = queue.popleft()
      with _maybe_colocate_with(op, gradient_uid, colocate_gradients_with_ops):
        if loop_state:
          loop_state.EnterGradWhileContext(op, before=True)
        out_grads = _AggregatedGrads(grads, op, gradient_uid, loop_state,
                                     aggregation_method)
        if loop_state:
          loop_state.ExitGradWhileContext(op, before=True)

        grad_fn = None
        func_call = None
        is_partitioned_call = _IsPartitionedCall(op)
        # pylint: disable=protected-access
        is_func_call = (
            src_graph._is_function(op.type) or is_partitioned_call)
        # pylint: enable=protected-access
        has_out_grads = any(isinstance(g, ops.Tensor) or g for g in out_grads)
        if has_out_grads and (op not in stop_ops):
          try:
            grad_fn = ops.get_gradient_function(op)
          except LookupError:
            if is_func_call:
              if is_partitioned_call:
                func_call = src_graph._get_function(  # pylint: disable=protected-access
                    compat.as_bytes(op.get_attr("f").name))
              else:
                func_call = src_graph._get_function(op.type)  # pylint: disable=protected-access
              # Note that __defun is not set if the graph is
              # imported. If it's set, we prefer to access the original
              # defun.
              func_call = getattr(op, "__defun", func_call)
              grad_fn = func_call.python_grad_func
            else:
              raise LookupError(
                  "No gradient defined for operation '%s' (op type: %s)" %
                  (op.name, op.type))
        if loop_state:
          loop_state.EnterGradWhileContext(op, before=False)

        # NOTE(skyewm): We don't support computing gradients wrt a loop variable
        # unless it's within the context of a single iteration (i.e. the
        # gradient is wrt to the loop parameter in the body function, not wrt or
        # through the initial value). This means if we're in a while loop
        # context, we should never see a switch node from this context.
        # pylint: disable=protected-access
        if (control_flow_util.IsSwitch(op) and
            op._control_flow_context is not None and
            op._control_flow_context.IsWhileContext() and
            op._control_flow_context ==
            ops.get_default_graph()._get_control_flow_context()):
          _RaiseNoGradWrtInitialLoopValError(op, from_ops, xs)
        # pylint: enable=protected-access

        if (grad_fn or is_func_call) and has_out_grads:
          # NOTE: If _AggregatedGrads didn't compute a value for the i'th
          # output, it means that the cost does not depend on output[i],
          # therefore dC/doutput[i] is 0.
          for i, out_grad in enumerate(out_grads):
            if (not isinstance(out_grad, ops.Tensor) and not out_grad) and (
                (not grad_fn and is_func_call) or _IsTrainable(op.outputs[i])):
              # Only trainable outputs or outputs for a function call that
              # will use SymbolicGradient get a zero gradient. Gradient
              # functions should ignore the gradient for other outputs.
              # TODO(apassos) gradients of resource handles might be an
              # issue here because of zeros.
              if loop_state:
                out_grads[i] = loop_state.ZerosLike(op, i)
              else:
                out_grads[i] = control_flow_ops.ZerosLikeOutsideLoop(op, i)
          with ops.name_scope(op.name + "_grad"):
            # pylint: disable=protected-access
            with src_graph._original_op(op):
              # pylint: enable=protected-access
              if grad_fn:
                # If grad_fn was found, do not use SymbolicGradient even for
                # functions.
                in_grads = _MaybeCompile(grad_scope, op, func_call,
                                         lambda: grad_fn(op, *out_grads))
              else:
                # For function call ops, we add a 'SymbolicGradient'
                # node to the graph to compute gradients.
                in_grads = _MaybeCompile(grad_scope, op, func_call,
                                         lambda: _SymGrad(op, out_grads))
              in_grads = _AsList(in_grads)
              _VerifyGeneratedGradients(in_grads, op)
              if gate_gradients and len([x for x in in_grads
                                         if x is not None]) > 1:
                with ops.device(None):
                  with ops._colocate_with_for_gradient(  # pylint: disable=protected-access
                      None,
                      gradient_uid,
                      ignore_existing=True):
                    in_grads = control_flow_ops.tuple(in_grads)
          _LogOpGradients(op, out_grads, in_grads)
        else:
          # If no grad_fn is defined or none of out_grads is available,
          # just propagate a list of None backwards.
          in_grads = [None] * len(_NonEagerInputs(op, xs))
        for i, (t_in, in_grad) in enumerate(zip(_NonEagerInputs(op, xs),
                                                in_grads)):
          if in_grad is not None:
            if (isinstance(in_grad, ops.Tensor) and
                t_in.dtype != dtypes.resource):
              try:
                in_grad.set_shape(t_in.get_shape())
              except ValueError:
                raise ValueError(
                    "Incompatible shapes between op input and calculated "
                    "input gradient.  Forward operation: %s.  Input index: %d. "
                    "Original input shape: %s.  "
                    "Calculated input gradient shape: %s" %
                    (op.name, i, t_in.shape, in_grad.shape))
            _SetGrad(grads, t_in, in_grad)
        if loop_state:
          loop_state.ExitGradWhileContext(op, before=False)

      # Update pending count for the inputs of op and enqueue ready ops.
      _UpdatePendingAndEnqueueReady(grads, op, queue, pending_count, loop_state,
                                    xs)

  if loop_state:
    loop_state.PostProcessing()
  return [_GetGrad(grads, x, unconnected_gradients) for x in xs]


def _HasAnyNotNoneGrads(grads, op):
  """Return true iff op has real gradient."""
  out_grads = _GetGrads(grads, op)
  for out_grad in out_grads:
    if isinstance(out_grad, (ops.Tensor, ops.IndexedSlices)):
      return True
    if out_grad and isinstance(out_grad, collections.Sequence):
      if any([g is not None for g in out_grad]):
        return True
  return False


def _UpdatePendingAndEnqueueReady(grads, op, queue, pending_count, loop_state,
                                  xs):
  """Update pending count for the inputs of op and enqueue ready ops."""
  for x in _NonEagerInputs(op, xs):
    pending_count[x.op] -= 1
    ready = (pending_count[x.op] == 0)
    if loop_state and not ready:
      ready = pending_count[x.op] > 0 and control_flow_util.IsLoopSwitch(x.op)
    if ready:
      if control_flow_util.IsLoopExit(x.op):
        # if x is an exit without real gradient, defer processing them.
        grad_state = loop_state.GetGradState(x.op, before=False)
        grad_state.deferred_exits.append(x)
        grad_state.pending_exits_count -= 1
        if grad_state.pending_exits_count == 0:
          # We now have all the exits so process them.
          has_not_none_grad = False
          for y in grad_state.deferred_exits:
            if _HasAnyNotNoneGrads(grads, y.op):
              has_not_none_grad = True
              queue.append(y.op)
            else:
              grad_state.unused_exits.append(y)
          if has_not_none_grad:
            # For an unused exit, if it has trainable outputs, backprop
            # a zero gradient. Otherwise, just ignore it.
            for y in grad_state.unused_exits:
              if _IsTrainable(y):
                _SetGrad(grads, y, loop_state.ZerosLikeForExit(y))
              queue.append(y.op)
          else:
            # All exits are "unused" so use None as gradient.
            for y in grad_state.unused_exits:
              queue.append(y.op)
      else:
        queue.append(x.op)


def _SetGrad(grads, t, grad):
  """Sets gradient "grad" in "grads" for tensor "t"."""
  op = t.op
  op_grads = grads.get(op)
  if not op_grads:
    op_grads = [[] for _ in xrange(len(op.outputs))]
    grads[op] = op_grads
  t_grads = op_grads[t.value_index]
  if isinstance(t_grads, list):
    t_grads.append(grad)
  else:
    assert control_flow_util.IsLoopSwitch(op)
    op_grads[t.value_index] = grad


def _GetGrad(grads, t, unconnected_gradients):
  """Gets gradient for tensor "t"."""
  op = t.op
  op_grads = grads.get(op)
  if not op_grads:
    if unconnected_gradients == UnconnectedGradients.ZERO:
      t_dtype = t.dtype if t.dtype != dtypes.resource else dtypes.float32
      return array_ops.zeros_like(t, dtype=t_dtype)
    elif unconnected_gradients == UnconnectedGradients.NONE:
      return None
    else:
      raise ValueError(
          "Unknown value for unconnected_gradients: %r" % unconnected_gradients)

  t_grad = op_grads[t.value_index]
  assert not isinstance(
      t_grad, list), ("gradients list should have been aggregated by now.")
  return t_grad


def _GetGrads(grads, op):
  """Gets all gradients for op."""
  if op in grads:
    return grads[op]
  else:
    return [[] for _ in xrange(len(op.outputs))]


def _HandleNestedIndexedSlices(grad):
  assert isinstance(grad, ops.IndexedSlices)
  if isinstance(grad.values, ops.Tensor):
    return grad
  else:
    assert isinstance(grad.values, ops.IndexedSlices)
    g = _HandleNestedIndexedSlices(grad.values)
    return ops.IndexedSlices(g.values, array_ops.gather(
        grad.indices, g.indices), g.dense_shape)


def _AccumulatorShape(inputs):
  shape = tensor_shape.unknown_shape()
  for i in inputs:
    if isinstance(i, ops.Tensor):
      shape = shape.merge_with(i.get_shape())
  return shape


def _LogOpGradients(op, out_grads, in_grads):
  """Log the in and out grads of an op."""
  logging.vlog(1, "Gradient for '" + op.name + "'")

  def _FilterGrad(x):
    if x is None:
      return False
    if isinstance(x, (list, tuple)):
      return bool(x)
    else:
      return True

  logging.vlog(1, "  in  --> %s",
               ", ".join([x.name for x in out_grads if _FilterGrad(x)]))
  logging.vlog(1, "  out --> %s",
               ", ".join([x.name for x in in_grads if _FilterGrad(x)]))


def _MultiDeviceAddN(tensor_list, gradient_uid):
  """Adds tensors from potentially multiple devices."""
  # Basic function structure comes from control_flow_ops.group().
  # Sort tensors according to their devices.
  tensors_on_device = collections.defaultdict(lambda: [])
  for tensor in tensor_list:
    tensors_on_device[tensor.device].append(tensor)

  # For each device, add the tensors on that device first.
  # Then gather the partial sums from multiple devices.
  # TODO(sjhwang): Create hierarchical aggregation tree as pbar's suggestion.
  # E.g., aggregate per GPU, then per task, and so on.
  summands = []

  def DeviceKey(dev):
    return "" if dev is None else dev

  for dev in sorted(six.iterkeys(tensors_on_device), key=DeviceKey):
    tensors = tensors_on_device[dev]
    with ops._colocate_with_for_gradient(  # pylint: disable=protected-access
        tensors[0].op,
        gradient_uid,
        ignore_existing=True):
      summands.append(math_ops.add_n(tensors))

  return math_ops.add_n(summands)


@tf_export("AggregationMethod")
class AggregationMethod(object):
  """A class listing aggregation methods used to combine gradients.

  Computing partial derivatives can require aggregating gradient
  contributions. This class lists the various methods that can
  be used to combine gradients in the graph.

  The following aggregation methods are part of the stable API for
  aggregating gradients:

  *  `ADD_N`: All of the gradient terms are summed as part of one
     operation using the "AddN" op (see `tf.add_n`). This 
     method has the property that all gradients must be ready and 
     buffered separately in memory before any aggregation is performed.
  *  `DEFAULT`: The system-chosen default aggregation method.

  The following aggregation methods are experimental and may not 
  be supported in future releases:

  * `EXPERIMENTAL_TREE`: Gradient terms are summed in pairs using
    using the "AddN" op. This method of summing gradients may reduce 
    performance, but it can improve memory utilization because the 
    gradients can be released earlier.

  * `EXPERIMENTAL_ACCUMULATE_N`: Gradient terms are summed using the
    "AccumulateN" op (see `tf.accumulate_n`), which accumulates the 
    overall sum in a single buffer that is shared across threads.
    This method of summing gradients can result in a lower memory footprint 
    and lower latency at the expense of higher CPU/GPU utilization.
    For gradients of types that "AccumulateN" does not support, this
    summation method falls back on the behavior of `EXPERIMENTAL_TREE`
  """
  ADD_N = 0
  DEFAULT = ADD_N
  # The following are experimental and may not be supported in future releases.
  EXPERIMENTAL_TREE = 1
  EXPERIMENTAL_ACCUMULATE_N = 2


def _AggregatedGrads(grads,
                     op,
                     gradient_uid,
                     loop_state,
                     aggregation_method=None):
  """Get the aggregated gradients for op.

  Args:
    grads: The map of memoized gradients.
    op: The op to get gradients for.
    gradient_uid: A unique identifier within the graph indicating
      which invocation of gradients is being executed. Used to cluster
      ops for compilation.
    loop_state: An object for maintaining the state of the while loops in the
                graph. It is of type ControlFlowState. None if the graph
                contains no while loops.
    aggregation_method: Specifies the method used to combine gradient terms.
      Accepted values are constants defined in the class `AggregationMethod`.

  Returns:
    A list of gradients, one per each output of `op`. If the gradients
      for a particular output is a list, this function aggregates it
      before returning.

  Raises:
    TypeError: if the incoming grads are not Tensors or IndexedSlices.
    ValueError: if the arguments are invalid.

  """
  if aggregation_method is None:
    aggregation_method = AggregationMethod.DEFAULT
  if aggregation_method not in [
      AggregationMethod.ADD_N, AggregationMethod.EXPERIMENTAL_TREE,
      AggregationMethod.EXPERIMENTAL_ACCUMULATE_N
  ]:
    raise ValueError(
        "Invalid aggregation_method specified %s." % aggregation_method)
  out_grads = _GetGrads(grads, op)
  for i, out_grad in enumerate(out_grads):
    if loop_state:
      if isinstance(out_grad, (ops.Tensor, ops.IndexedSlices)):
        assert control_flow_util.IsLoopSwitch(op)
        continue
    # Grads have to be Tensors or IndexedSlices
    if (isinstance(out_grad, collections.Sequence) and not all([
        isinstance(g, (ops.Tensor, ops.IndexedSlices))
        for g in out_grad
        if g is not None
    ])):
      raise TypeError("gradients have to be either all Tensors "
                      "or all IndexedSlices")
    # Aggregate multiple gradients, and convert [] to None.
    if out_grad:
      if len(out_grad) < 2:
        used = "nop"
        out_grads[i] = out_grad[0]
      elif all([isinstance(g, ops.Tensor) for g in out_grad if g is not None]):
        tensor_shape = _AccumulatorShape(out_grad)
        if (aggregation_method == AggregationMethod.EXPERIMENTAL_ACCUMULATE_N
            and len(out_grad) > 2 and tensor_shape.is_fully_defined()):
          # The benefit of using AccumulateN is that its inputs can be combined
          # in any order and this can allow the expression to be evaluated with
          # a smaller memory footprint.  When used with gpu_allocator_retry,
          # it is possible to compute a sum of terms which are much larger than
          # total GPU memory.
          # AccumulateN can currently only be used if we know the shape for
          # an accumulator variable.  If this is not known, or if we only have
          # 2 grads then we fall through to the "tree" case below.
          used = "accumulate_n"
          out_grads[i] = math_ops.accumulate_n(out_grad)
        elif aggregation_method in [
            AggregationMethod.EXPERIMENTAL_TREE,
            AggregationMethod.EXPERIMENTAL_ACCUMULATE_N
        ]:
          # Aggregate all gradients by doing pairwise sums: this may
          # reduce performance, but it can improve memory because the
          # gradients can be released earlier.
          #
          # TODO(vrv): Consider replacing this with a version of
          # tf.AddN() that eagerly frees its inputs as soon as they are
          # ready, so the order of this tree does not become a problem.
          used = "tree"
          with ops.name_scope(op.name + "_gradient_sum"):
            running_sum = out_grad[0]
            for grad in out_grad[1:]:
              running_sum = math_ops.add_n([running_sum, grad])
            out_grads[i] = running_sum
        else:
          used = "add_n"
          out_grads[i] = _MultiDeviceAddN(out_grad, gradient_uid)
        logging.vlog(2, "  _AggregatedGrads %d x %s using %s", len(out_grad),
                     tensor_shape, used)
      else:
        out_grads[i] = _AggregateIndexedSlicesGradients(out_grad)
    else:  # not out_grad
      # out_grads[i] is [], thus its aggregation is simply None.
      out_grads[i] = None
  return out_grads


def _AggregateIndexedSlicesGradients(grads):
  """Aggregates gradients of type `IndexedSlices` by concatenation."""
  if len(grads) < 1:
    return None
  elif len(grads) == 1:
    return grads[0]
  else:
    grads = math_ops._as_indexed_slices_list(  # pylint: disable=protected-access
        [g for g in grads if g is not None])
    grads = [_HandleNestedIndexedSlices(x) for x in grads]  # pylint: disable=protected-access
    # Form IndexedSlices out of the concatenated values and indices.
    concat_grad = ops.IndexedSlices(
        array_ops.concat([x.values for x in grads], axis=0),
        array_ops.concat([x.indices for x in grads], axis=0),
        grads[0].dense_shape)

    return concat_grad
=======
  # pylint: disable=protected-access
  with ops.get_default_graph()._mutation_lock():
    return gradients_util._GradientsHelper(
        ys, xs, grad_ys, name, True, gate_gradients,
        aggregation_method, stop_gradients,
        unconnected_gradients)
  # pylint: enable=protected-access
>>>>>>> b33094fa


# TODO(vrv): Make this available when we want to make it public.
def _hessian_vector_product(ys, xs, v):
  """Multiply the Hessian of `ys` wrt `xs` by `v`.

  This is an efficient construction that uses a backprop-like approach
  to compute the product between the Hessian and another vector. The
  Hessian is usually too large to be explicitly computed or even
  represented, but this method allows us to at least multiply by it
  for the same big-O cost as backprop.

  Implicit Hessian-vector products are the main practical, scalable way
  of using second derivatives with neural networks. They allow us to
  do things like construct Krylov subspaces and approximate conjugate
  gradient descent.

  Example: if `y` = 1/2 `x`^T A `x`, then `hessian_vector_product(y,
  x, v)` will return an expression that evaluates to the same values
  as (A + A.T) `v`.

  Args:
    ys: A scalar value, or a tensor or list of tensors to be summed to
        yield a scalar.
    xs: A list of tensors that we should construct the Hessian over.
    v: A list of tensors, with the same shapes as xs, that we want to
       multiply by the Hessian.

  Returns:
    A list of tensors (or if the list would be length 1, a single tensor)
    containing the product between the Hessian and `v`.

  Raises:
    ValueError: `xs` and `v` have different length.

  """

  # Validate the input
  length = len(xs)
  if len(v) != length:
    raise ValueError("xs and v must have the same length.")

  # First backprop
  grads = gradients(ys, xs)

  assert len(grads) == length
  elemwise_products = [
      math_ops.multiply(grad_elem, array_ops.stop_gradient(v_elem))
      for grad_elem, v_elem in zip(grads, v)
      if grad_elem is not None
  ]

  # Second backprop
  return gradients(elemwise_products, xs)


@tf_export(v1=["hessians"])
def hessians(ys,
             xs,
             name="hessians",
             colocate_gradients_with_ops=False,
             gate_gradients=False,
             aggregation_method=None):
  """Constructs the Hessian of sum of `ys` with respect to `x` in `xs`.

  `hessians()` adds ops to the graph to output the Hessian matrix of `ys`
  with respect to `xs`.  It returns a list of `Tensor` of length `len(xs)`
  where each tensor is the Hessian of `sum(ys)`.

  The Hessian is a matrix of second-order partial derivatives of a scalar
  tensor (see https://en.wikipedia.org/wiki/Hessian_matrix for more details).

  Args:
    ys: A `Tensor` or list of tensors to be differentiated.
    xs: A `Tensor` or list of tensors to be used for differentiation.
    name: Optional name to use for grouping all the gradient ops together.
      defaults to 'hessians'.
    colocate_gradients_with_ops: See `gradients()` documentation for details.
    gate_gradients: See `gradients()` documentation for details.
    aggregation_method: See `gradients()` documentation for details.

  Returns:
    A list of Hessian matrices of `sum(ys)` for each `x` in `xs`.

  Raises:
    LookupError: if one of the operations between `xs` and `ys` does not
      have a registered gradient function.
  """
  xs = gradients_util._AsList(xs)  # pylint: disable=protected-access
  kwargs = {
      "colocate_gradients_with_ops": colocate_gradients_with_ops,
      "gate_gradients": gate_gradients,
      "aggregation_method": aggregation_method
  }
  # Compute first-order derivatives and iterate for each x in xs.
  hessians = []
  _gradients = gradients(ys, xs, **kwargs)
  for gradient, x in zip(_gradients, xs):
    # change shape to one-dimension without graph branching
    gradient = array_ops.reshape(gradient, [-1])

    # Declare an iterator and tensor array loop variables for the gradients.
    n = array_ops.size(x)
    loop_vars = [
        array_ops.constant(0, dtypes.int32),
        tensor_array_ops.TensorArray(x.dtype, n)
    ]
    # Iterate over all elements of the gradient and compute second order
    # derivatives.
    _, hessian = control_flow_ops.while_loop(
        lambda j, _: j < n,
        lambda j, result: (j + 1,
                           result.write(j, gradients(gradient[j], x)[0])),
        loop_vars
    )

    _shape = array_ops.shape(x)
    _reshaped_hessian = array_ops.reshape(hessian.stack(),
                                          array_ops.concat((_shape, _shape), 0))
    hessians.append(_reshaped_hessian)
  return hessians


@tf_export("hessians", v1=[])
def HessiansV2(ys,
               xs,
               gate_gradients=False,
               aggregation_method=None,
               name="hessians"):
  return hessians(ys, xs, name=name, gate_gradients=gate_gradients,
                  aggregation_method=aggregation_method)


HessiansV2.__doc__ = hessians.__doc__<|MERGE_RESOLUTION|>--- conflicted
+++ resolved
@@ -266,562 +266,6 @@
   # Creating the gradient graph for control flow mutates Operations.
   # _mutation_lock ensures a Session.run call cannot occur between creating and
   # mutating new ops.
-<<<<<<< HEAD
-  with ops.get_default_graph()._mutation_lock():  # pylint: disable=protected-access
-    return _GradientsHelper(ys, xs, grad_ys, name, colocate_gradients_with_ops,
-                            gate_gradients, aggregation_method, stop_gradients,
-                            unconnected_gradients)
-
-
-def _GradientsHelper(ys,
-                     xs,
-                     grad_ys=None,
-                     name="gradients",
-                     colocate_gradients_with_ops=False,
-                     gate_gradients=False,
-                     aggregation_method=None,
-                     stop_gradients=None,
-                     unconnected_gradients=UnconnectedGradients.NONE,
-                     src_graph=None):
-  """Implementation of gradients()."""
-  if context.executing_eagerly():
-    raise RuntimeError("tf.gradients is not supported when eager execution "
-                       "is enabled. Use tf.GradientTape instead.")
-  if src_graph is None:
-    src_graph = ops.get_default_graph()
-  try:
-    unconnected_gradients = UnconnectedGradients(unconnected_gradients)
-  except ValueError:
-    raise ValueError(
-        "Unknown value for unconnected_gradients: %r" % unconnected_gradients)
-
-  # If src_graph is a _FuncGraph (i.e. a function body), gather it and all
-  # ancestor graphs. This is necessary for correctly handling captured values.
-  func_graphs = []
-  curr_graph = src_graph
-  while _IsFunction(curr_graph):
-    func_graphs.append(curr_graph)
-    if isinstance(curr_graph, FuncGraph):
-      curr_graph = curr_graph.outer_graph
-    else:
-      assert isinstance(curr_graph, framework_function._FuncGraph)  # pylint: disable=protected-access
-      curr_graph = curr_graph._outer_graph  # pylint: disable=protected-access
-
-  ys = _AsList(ys)
-  xs = _AsList(xs)
-  stop_gradients = [] if stop_gradients is None else _AsList(stop_gradients)
-  if grad_ys is None:
-    grad_ys = [None] * len(ys)
-  else:
-    grad_ys = _AsList(grad_ys)
-
-  with ops.name_scope(
-      name, "gradients",
-      list(ys) + list(xs) + list(stop_gradients) + list(grad_ys)) as grad_scope:
-    # Get a uid for this call to gradients that can be used to help
-    # cluster ops for compilation.
-    gradient_uid = ops.get_default_graph().unique_name("uid")
-    ys = ops.convert_n_to_tensor_or_indexed_slices(ys, name="y")
-    xs = [
-        x.handle if resource_variable_ops.is_resource_variable(x) else x
-        for x in xs
-    ]
-    xs = ops.internal_convert_n_to_tensor_or_indexed_slices(
-        xs, name="x", as_ref=True)
-    grad_ys = _DefaultGradYs(grad_ys, ys, colocate_gradients_with_ops,
-                             gradient_uid)
-
-    # The approach we take here is as follows: Create a list of all ops in the
-    # subgraph between the ys and xs.  Visit these ops in reverse order of ids
-    # to ensure that when we visit an op the gradients w.r.t its outputs have
-    # been collected.  Then aggregate these gradients if needed, call the op's
-    # gradient function, and add the generated gradients to the gradients for
-    # its input.
-
-    # Initialize the pending count for ops in the connected subgraph from ys
-    # to the xs.
-    to_ops = [t.op for t in ys]
-    from_ops = [t.op for t in xs]
-    stop_gradient_ops = [t.op for t in stop_gradients]
-    reachable_to_ops, pending_count, loop_state = _PendingCount(
-        to_ops, from_ops, colocate_gradients_with_ops, func_graphs, xs)
-
-    # Iterate over the collected ops.
-    #
-    # grads: op => list of gradients received on each output endpoint of the
-    # op.  The gradients for each endpoint are initially collected as a list.
-    # When it is time to call the op's gradient function, for each endpoint we
-    # aggregate the list of received gradients into a Add() Operation if there
-    # is more than one.
-    grads = {}
-
-    # Add the initial gradients for the ys.
-    for y, grad_y in zip(ys, grad_ys):
-      _SetGrad(grads, y, grad_y)
-
-    # Initialize queue with to_ops.
-    queue = collections.deque()
-    # Add the ops in 'to_ops' into the queue.
-    to_ops_set = set()
-    for op in to_ops:
-      # 'ready' handles the case where one output gradient relies on
-      # another output's gradient.
-      ready = (pending_count[op] == 0)
-      if ready and op not in to_ops_set and op in reachable_to_ops:
-        to_ops_set.add(op)
-        queue.append(op)
-
-    if loop_state:
-      loop_exits = loop_state.ProcessUnusedLoopExits(pending_count, to_ops_set)
-      for y in loop_exits:
-        if _IsTrainable(y):
-          _SetGrad(grads, y, loop_state.ZerosLikeForExit(y))
-          queue.append(y.op)
-
-    stop_ops = _StopOps(from_ops, stop_gradient_ops, pending_count, xs)
-    while queue:
-      # generate gradient subgraph for op.
-      op = queue.popleft()
-      with _maybe_colocate_with(op, gradient_uid, colocate_gradients_with_ops):
-        if loop_state:
-          loop_state.EnterGradWhileContext(op, before=True)
-        out_grads = _AggregatedGrads(grads, op, gradient_uid, loop_state,
-                                     aggregation_method)
-        if loop_state:
-          loop_state.ExitGradWhileContext(op, before=True)
-
-        grad_fn = None
-        func_call = None
-        is_partitioned_call = _IsPartitionedCall(op)
-        # pylint: disable=protected-access
-        is_func_call = (
-            src_graph._is_function(op.type) or is_partitioned_call)
-        # pylint: enable=protected-access
-        has_out_grads = any(isinstance(g, ops.Tensor) or g for g in out_grads)
-        if has_out_grads and (op not in stop_ops):
-          try:
-            grad_fn = ops.get_gradient_function(op)
-          except LookupError:
-            if is_func_call:
-              if is_partitioned_call:
-                func_call = src_graph._get_function(  # pylint: disable=protected-access
-                    compat.as_bytes(op.get_attr("f").name))
-              else:
-                func_call = src_graph._get_function(op.type)  # pylint: disable=protected-access
-              # Note that __defun is not set if the graph is
-              # imported. If it's set, we prefer to access the original
-              # defun.
-              func_call = getattr(op, "__defun", func_call)
-              grad_fn = func_call.python_grad_func
-            else:
-              raise LookupError(
-                  "No gradient defined for operation '%s' (op type: %s)" %
-                  (op.name, op.type))
-        if loop_state:
-          loop_state.EnterGradWhileContext(op, before=False)
-
-        # NOTE(skyewm): We don't support computing gradients wrt a loop variable
-        # unless it's within the context of a single iteration (i.e. the
-        # gradient is wrt to the loop parameter in the body function, not wrt or
-        # through the initial value). This means if we're in a while loop
-        # context, we should never see a switch node from this context.
-        # pylint: disable=protected-access
-        if (control_flow_util.IsSwitch(op) and
-            op._control_flow_context is not None and
-            op._control_flow_context.IsWhileContext() and
-            op._control_flow_context ==
-            ops.get_default_graph()._get_control_flow_context()):
-          _RaiseNoGradWrtInitialLoopValError(op, from_ops, xs)
-        # pylint: enable=protected-access
-
-        if (grad_fn or is_func_call) and has_out_grads:
-          # NOTE: If _AggregatedGrads didn't compute a value for the i'th
-          # output, it means that the cost does not depend on output[i],
-          # therefore dC/doutput[i] is 0.
-          for i, out_grad in enumerate(out_grads):
-            if (not isinstance(out_grad, ops.Tensor) and not out_grad) and (
-                (not grad_fn and is_func_call) or _IsTrainable(op.outputs[i])):
-              # Only trainable outputs or outputs for a function call that
-              # will use SymbolicGradient get a zero gradient. Gradient
-              # functions should ignore the gradient for other outputs.
-              # TODO(apassos) gradients of resource handles might be an
-              # issue here because of zeros.
-              if loop_state:
-                out_grads[i] = loop_state.ZerosLike(op, i)
-              else:
-                out_grads[i] = control_flow_ops.ZerosLikeOutsideLoop(op, i)
-          with ops.name_scope(op.name + "_grad"):
-            # pylint: disable=protected-access
-            with src_graph._original_op(op):
-              # pylint: enable=protected-access
-              if grad_fn:
-                # If grad_fn was found, do not use SymbolicGradient even for
-                # functions.
-                in_grads = _MaybeCompile(grad_scope, op, func_call,
-                                         lambda: grad_fn(op, *out_grads))
-              else:
-                # For function call ops, we add a 'SymbolicGradient'
-                # node to the graph to compute gradients.
-                in_grads = _MaybeCompile(grad_scope, op, func_call,
-                                         lambda: _SymGrad(op, out_grads))
-              in_grads = _AsList(in_grads)
-              _VerifyGeneratedGradients(in_grads, op)
-              if gate_gradients and len([x for x in in_grads
-                                         if x is not None]) > 1:
-                with ops.device(None):
-                  with ops._colocate_with_for_gradient(  # pylint: disable=protected-access
-                      None,
-                      gradient_uid,
-                      ignore_existing=True):
-                    in_grads = control_flow_ops.tuple(in_grads)
-          _LogOpGradients(op, out_grads, in_grads)
-        else:
-          # If no grad_fn is defined or none of out_grads is available,
-          # just propagate a list of None backwards.
-          in_grads = [None] * len(_NonEagerInputs(op, xs))
-        for i, (t_in, in_grad) in enumerate(zip(_NonEagerInputs(op, xs),
-                                                in_grads)):
-          if in_grad is not None:
-            if (isinstance(in_grad, ops.Tensor) and
-                t_in.dtype != dtypes.resource):
-              try:
-                in_grad.set_shape(t_in.get_shape())
-              except ValueError:
-                raise ValueError(
-                    "Incompatible shapes between op input and calculated "
-                    "input gradient.  Forward operation: %s.  Input index: %d. "
-                    "Original input shape: %s.  "
-                    "Calculated input gradient shape: %s" %
-                    (op.name, i, t_in.shape, in_grad.shape))
-            _SetGrad(grads, t_in, in_grad)
-        if loop_state:
-          loop_state.ExitGradWhileContext(op, before=False)
-
-      # Update pending count for the inputs of op and enqueue ready ops.
-      _UpdatePendingAndEnqueueReady(grads, op, queue, pending_count, loop_state,
-                                    xs)
-
-  if loop_state:
-    loop_state.PostProcessing()
-  return [_GetGrad(grads, x, unconnected_gradients) for x in xs]
-
-
-def _HasAnyNotNoneGrads(grads, op):
-  """Return true iff op has real gradient."""
-  out_grads = _GetGrads(grads, op)
-  for out_grad in out_grads:
-    if isinstance(out_grad, (ops.Tensor, ops.IndexedSlices)):
-      return True
-    if out_grad and isinstance(out_grad, collections.Sequence):
-      if any([g is not None for g in out_grad]):
-        return True
-  return False
-
-
-def _UpdatePendingAndEnqueueReady(grads, op, queue, pending_count, loop_state,
-                                  xs):
-  """Update pending count for the inputs of op and enqueue ready ops."""
-  for x in _NonEagerInputs(op, xs):
-    pending_count[x.op] -= 1
-    ready = (pending_count[x.op] == 0)
-    if loop_state and not ready:
-      ready = pending_count[x.op] > 0 and control_flow_util.IsLoopSwitch(x.op)
-    if ready:
-      if control_flow_util.IsLoopExit(x.op):
-        # if x is an exit without real gradient, defer processing them.
-        grad_state = loop_state.GetGradState(x.op, before=False)
-        grad_state.deferred_exits.append(x)
-        grad_state.pending_exits_count -= 1
-        if grad_state.pending_exits_count == 0:
-          # We now have all the exits so process them.
-          has_not_none_grad = False
-          for y in grad_state.deferred_exits:
-            if _HasAnyNotNoneGrads(grads, y.op):
-              has_not_none_grad = True
-              queue.append(y.op)
-            else:
-              grad_state.unused_exits.append(y)
-          if has_not_none_grad:
-            # For an unused exit, if it has trainable outputs, backprop
-            # a zero gradient. Otherwise, just ignore it.
-            for y in grad_state.unused_exits:
-              if _IsTrainable(y):
-                _SetGrad(grads, y, loop_state.ZerosLikeForExit(y))
-              queue.append(y.op)
-          else:
-            # All exits are "unused" so use None as gradient.
-            for y in grad_state.unused_exits:
-              queue.append(y.op)
-      else:
-        queue.append(x.op)
-
-
-def _SetGrad(grads, t, grad):
-  """Sets gradient "grad" in "grads" for tensor "t"."""
-  op = t.op
-  op_grads = grads.get(op)
-  if not op_grads:
-    op_grads = [[] for _ in xrange(len(op.outputs))]
-    grads[op] = op_grads
-  t_grads = op_grads[t.value_index]
-  if isinstance(t_grads, list):
-    t_grads.append(grad)
-  else:
-    assert control_flow_util.IsLoopSwitch(op)
-    op_grads[t.value_index] = grad
-
-
-def _GetGrad(grads, t, unconnected_gradients):
-  """Gets gradient for tensor "t"."""
-  op = t.op
-  op_grads = grads.get(op)
-  if not op_grads:
-    if unconnected_gradients == UnconnectedGradients.ZERO:
-      t_dtype = t.dtype if t.dtype != dtypes.resource else dtypes.float32
-      return array_ops.zeros_like(t, dtype=t_dtype)
-    elif unconnected_gradients == UnconnectedGradients.NONE:
-      return None
-    else:
-      raise ValueError(
-          "Unknown value for unconnected_gradients: %r" % unconnected_gradients)
-
-  t_grad = op_grads[t.value_index]
-  assert not isinstance(
-      t_grad, list), ("gradients list should have been aggregated by now.")
-  return t_grad
-
-
-def _GetGrads(grads, op):
-  """Gets all gradients for op."""
-  if op in grads:
-    return grads[op]
-  else:
-    return [[] for _ in xrange(len(op.outputs))]
-
-
-def _HandleNestedIndexedSlices(grad):
-  assert isinstance(grad, ops.IndexedSlices)
-  if isinstance(grad.values, ops.Tensor):
-    return grad
-  else:
-    assert isinstance(grad.values, ops.IndexedSlices)
-    g = _HandleNestedIndexedSlices(grad.values)
-    return ops.IndexedSlices(g.values, array_ops.gather(
-        grad.indices, g.indices), g.dense_shape)
-
-
-def _AccumulatorShape(inputs):
-  shape = tensor_shape.unknown_shape()
-  for i in inputs:
-    if isinstance(i, ops.Tensor):
-      shape = shape.merge_with(i.get_shape())
-  return shape
-
-
-def _LogOpGradients(op, out_grads, in_grads):
-  """Log the in and out grads of an op."""
-  logging.vlog(1, "Gradient for '" + op.name + "'")
-
-  def _FilterGrad(x):
-    if x is None:
-      return False
-    if isinstance(x, (list, tuple)):
-      return bool(x)
-    else:
-      return True
-
-  logging.vlog(1, "  in  --> %s",
-               ", ".join([x.name for x in out_grads if _FilterGrad(x)]))
-  logging.vlog(1, "  out --> %s",
-               ", ".join([x.name for x in in_grads if _FilterGrad(x)]))
-
-
-def _MultiDeviceAddN(tensor_list, gradient_uid):
-  """Adds tensors from potentially multiple devices."""
-  # Basic function structure comes from control_flow_ops.group().
-  # Sort tensors according to their devices.
-  tensors_on_device = collections.defaultdict(lambda: [])
-  for tensor in tensor_list:
-    tensors_on_device[tensor.device].append(tensor)
-
-  # For each device, add the tensors on that device first.
-  # Then gather the partial sums from multiple devices.
-  # TODO(sjhwang): Create hierarchical aggregation tree as pbar's suggestion.
-  # E.g., aggregate per GPU, then per task, and so on.
-  summands = []
-
-  def DeviceKey(dev):
-    return "" if dev is None else dev
-
-  for dev in sorted(six.iterkeys(tensors_on_device), key=DeviceKey):
-    tensors = tensors_on_device[dev]
-    with ops._colocate_with_for_gradient(  # pylint: disable=protected-access
-        tensors[0].op,
-        gradient_uid,
-        ignore_existing=True):
-      summands.append(math_ops.add_n(tensors))
-
-  return math_ops.add_n(summands)
-
-
-@tf_export("AggregationMethod")
-class AggregationMethod(object):
-  """A class listing aggregation methods used to combine gradients.
-
-  Computing partial derivatives can require aggregating gradient
-  contributions. This class lists the various methods that can
-  be used to combine gradients in the graph.
-
-  The following aggregation methods are part of the stable API for
-  aggregating gradients:
-
-  *  `ADD_N`: All of the gradient terms are summed as part of one
-     operation using the "AddN" op (see `tf.add_n`). This 
-     method has the property that all gradients must be ready and 
-     buffered separately in memory before any aggregation is performed.
-  *  `DEFAULT`: The system-chosen default aggregation method.
-
-  The following aggregation methods are experimental and may not 
-  be supported in future releases:
-
-  * `EXPERIMENTAL_TREE`: Gradient terms are summed in pairs using
-    using the "AddN" op. This method of summing gradients may reduce 
-    performance, but it can improve memory utilization because the 
-    gradients can be released earlier.
-
-  * `EXPERIMENTAL_ACCUMULATE_N`: Gradient terms are summed using the
-    "AccumulateN" op (see `tf.accumulate_n`), which accumulates the 
-    overall sum in a single buffer that is shared across threads.
-    This method of summing gradients can result in a lower memory footprint 
-    and lower latency at the expense of higher CPU/GPU utilization.
-    For gradients of types that "AccumulateN" does not support, this
-    summation method falls back on the behavior of `EXPERIMENTAL_TREE`
-  """
-  ADD_N = 0
-  DEFAULT = ADD_N
-  # The following are experimental and may not be supported in future releases.
-  EXPERIMENTAL_TREE = 1
-  EXPERIMENTAL_ACCUMULATE_N = 2
-
-
-def _AggregatedGrads(grads,
-                     op,
-                     gradient_uid,
-                     loop_state,
-                     aggregation_method=None):
-  """Get the aggregated gradients for op.
-
-  Args:
-    grads: The map of memoized gradients.
-    op: The op to get gradients for.
-    gradient_uid: A unique identifier within the graph indicating
-      which invocation of gradients is being executed. Used to cluster
-      ops for compilation.
-    loop_state: An object for maintaining the state of the while loops in the
-                graph. It is of type ControlFlowState. None if the graph
-                contains no while loops.
-    aggregation_method: Specifies the method used to combine gradient terms.
-      Accepted values are constants defined in the class `AggregationMethod`.
-
-  Returns:
-    A list of gradients, one per each output of `op`. If the gradients
-      for a particular output is a list, this function aggregates it
-      before returning.
-
-  Raises:
-    TypeError: if the incoming grads are not Tensors or IndexedSlices.
-    ValueError: if the arguments are invalid.
-
-  """
-  if aggregation_method is None:
-    aggregation_method = AggregationMethod.DEFAULT
-  if aggregation_method not in [
-      AggregationMethod.ADD_N, AggregationMethod.EXPERIMENTAL_TREE,
-      AggregationMethod.EXPERIMENTAL_ACCUMULATE_N
-  ]:
-    raise ValueError(
-        "Invalid aggregation_method specified %s." % aggregation_method)
-  out_grads = _GetGrads(grads, op)
-  for i, out_grad in enumerate(out_grads):
-    if loop_state:
-      if isinstance(out_grad, (ops.Tensor, ops.IndexedSlices)):
-        assert control_flow_util.IsLoopSwitch(op)
-        continue
-    # Grads have to be Tensors or IndexedSlices
-    if (isinstance(out_grad, collections.Sequence) and not all([
-        isinstance(g, (ops.Tensor, ops.IndexedSlices))
-        for g in out_grad
-        if g is not None
-    ])):
-      raise TypeError("gradients have to be either all Tensors "
-                      "or all IndexedSlices")
-    # Aggregate multiple gradients, and convert [] to None.
-    if out_grad:
-      if len(out_grad) < 2:
-        used = "nop"
-        out_grads[i] = out_grad[0]
-      elif all([isinstance(g, ops.Tensor) for g in out_grad if g is not None]):
-        tensor_shape = _AccumulatorShape(out_grad)
-        if (aggregation_method == AggregationMethod.EXPERIMENTAL_ACCUMULATE_N
-            and len(out_grad) > 2 and tensor_shape.is_fully_defined()):
-          # The benefit of using AccumulateN is that its inputs can be combined
-          # in any order and this can allow the expression to be evaluated with
-          # a smaller memory footprint.  When used with gpu_allocator_retry,
-          # it is possible to compute a sum of terms which are much larger than
-          # total GPU memory.
-          # AccumulateN can currently only be used if we know the shape for
-          # an accumulator variable.  If this is not known, or if we only have
-          # 2 grads then we fall through to the "tree" case below.
-          used = "accumulate_n"
-          out_grads[i] = math_ops.accumulate_n(out_grad)
-        elif aggregation_method in [
-            AggregationMethod.EXPERIMENTAL_TREE,
-            AggregationMethod.EXPERIMENTAL_ACCUMULATE_N
-        ]:
-          # Aggregate all gradients by doing pairwise sums: this may
-          # reduce performance, but it can improve memory because the
-          # gradients can be released earlier.
-          #
-          # TODO(vrv): Consider replacing this with a version of
-          # tf.AddN() that eagerly frees its inputs as soon as they are
-          # ready, so the order of this tree does not become a problem.
-          used = "tree"
-          with ops.name_scope(op.name + "_gradient_sum"):
-            running_sum = out_grad[0]
-            for grad in out_grad[1:]:
-              running_sum = math_ops.add_n([running_sum, grad])
-            out_grads[i] = running_sum
-        else:
-          used = "add_n"
-          out_grads[i] = _MultiDeviceAddN(out_grad, gradient_uid)
-        logging.vlog(2, "  _AggregatedGrads %d x %s using %s", len(out_grad),
-                     tensor_shape, used)
-      else:
-        out_grads[i] = _AggregateIndexedSlicesGradients(out_grad)
-    else:  # not out_grad
-      # out_grads[i] is [], thus its aggregation is simply None.
-      out_grads[i] = None
-  return out_grads
-
-
-def _AggregateIndexedSlicesGradients(grads):
-  """Aggregates gradients of type `IndexedSlices` by concatenation."""
-  if len(grads) < 1:
-    return None
-  elif len(grads) == 1:
-    return grads[0]
-  else:
-    grads = math_ops._as_indexed_slices_list(  # pylint: disable=protected-access
-        [g for g in grads if g is not None])
-    grads = [_HandleNestedIndexedSlices(x) for x in grads]  # pylint: disable=protected-access
-    # Form IndexedSlices out of the concatenated values and indices.
-    concat_grad = ops.IndexedSlices(
-        array_ops.concat([x.values for x in grads], axis=0),
-        array_ops.concat([x.indices for x in grads], axis=0),
-        grads[0].dense_shape)
-
-    return concat_grad
-=======
   # pylint: disable=protected-access
   with ops.get_default_graph()._mutation_lock():
     return gradients_util._GradientsHelper(
@@ -829,7 +273,6 @@
         aggregation_method, stop_gradients,
         unconnected_gradients)
   # pylint: enable=protected-access
->>>>>>> b33094fa
 
 
 # TODO(vrv): Make this available when we want to make it public.

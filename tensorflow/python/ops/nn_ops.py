# Copyright 2015 The TensorFlow Authors. All Rights Reserved.
#
# Licensed under the Apache License, Version 2.0 (the "License");
# you may not use this file except in compliance with the License.
# You may obtain a copy of the License at
#
#     http://www.apache.org/licenses/LICENSE-2.0
#
# Unless required by applicable law or agreed to in writing, software
# distributed under the License is distributed on an "AS IS" BASIS,
# WITHOUT WARRANTIES OR CONDITIONS OF ANY KIND, either express or implied.
# See the License for the specific language governing permissions and
# limitations under the License.
# ==============================================================================
"""Wrappers for primitive Neural Net (NN) Operations."""

from __future__ import absolute_import
from __future__ import division
from __future__ import print_function

import numbers

import numpy as np

from tensorflow.python.eager import context
from tensorflow.python.framework import dtypes
from tensorflow.python.framework import graph_util
from tensorflow.python.framework import ops
from tensorflow.python.framework import tensor_shape
from tensorflow.python.framework import tensor_util
from tensorflow.python.ops import array_ops
from tensorflow.python.ops import gen_nn_ops
from tensorflow.python.ops import math_ops
from tensorflow.python.ops import random_ops

# go/tf-wildcard-import
# pylint: disable=wildcard-import
from tensorflow.python.ops.gen_nn_ops import *
# pylint: enable=wildcard-import

from tensorflow.python.util import deprecation


# Aliases for some automatically-generated names.
local_response_normalization = gen_nn_ops.lrn

# pylint: disable=protected-access


def _non_atrous_convolution(input, filter, padding, data_format=None,  # pylint: disable=redefined-builtin
                            strides=None, name=None):
  """Computes sums of N-D convolutions (actually cross correlation).

  It is required that 1 <= N <= 3.

  This is used to implement the more generic `convolution` function, which
  extends the interface of this function with a `dilation_rate` parameter.

  Args:

    input: Rank N+2 tensor of type T of shape
      `[batch_size] + input_spatial_shape + [in_channels]` if `data_format`
      does not start with `"NC"`, or
      `[batch_size, in_channels] + input_spatial_shape` if `data_format` starts
      with `"NC"`.
    filter: Rank N+2 tensor of type T of shape
      `filter_spatial_shape + [in_channels, out_channels]`.  Rank of either
      `input` or `filter` must be known.
    padding: Padding method to use, must be either "VALID" or "SAME".
    data_format: A string or None.  Specifies whether the channel dimension of
      the `input` and output is the last dimension (default, or if `data_format`
      does not start with "NC"), or the second dimension (if `data_format`
      starts with "NC").  For N=1, the valid values are "NWC" (default) and
      "NCW".  For N=2, the valid values are "NHWC" (default) and "NCHW".
      For N=3, the valid values are "NDHWC" (default) and "NCDHW".
    strides: Sequence of N positive integers, defaults to `[1] * N`.
    name: Name prefix to use.

  Returns:
    Rank N+2 tensor of type T of shape
    `[batch_size] + output_spatial_shape + [out_channels]`, where
    if padding == "SAME":
      output_spatial_shape = input_spatial_shape
    if padding == "VALID":
      output_spatial_shape = input_spatial_shape - filter_spatial_shape + 1.

  Raises:
    ValueError: if ranks are incompatible.

  """
  with ops.name_scope(name, "non_atrous_convolution", [input, filter]) as scope:
    input = ops.convert_to_tensor(input, name="input")
    input_shape = input.get_shape()
    filter = ops.convert_to_tensor(filter, name="filter")
    filter_shape = filter.get_shape()
    op = _NonAtrousConvolution(input_shape,
                               filter_shape=filter_shape,
                               padding=padding,
                               data_format=data_format,
                               strides=strides,
                               name=scope)
    return op(input, filter)


class _NonAtrousConvolution(object):
  """Helper class for _non_atrous_convolution.

  Note that this class assumes that shapes of input and filter passed to
  __call__ are compatible with input_shape and filter_shape passed to the
  constructor.

  Arguments:
    input_shape: static input shape, i.e. input.get_shape().
    filter_shape: static filter shape, i.e. filter.get_shape().
    padding: see _non_atrous_convolution.
    data_format: see _non_atrous_convolution.
    strides: see _non_atrous_convolution.
    name: see _non_atrous_convolution.
  """

  def __init__(self,
               input_shape,
               filter_shape,  # pylint: disable=redefined-builtin
               padding, data_format=None,
               strides=None, name=None):
    filter_shape = filter_shape.with_rank(input_shape.ndims)
    self.padding = padding
    self.name = name
    input_shape = input_shape.with_rank(filter_shape.ndims)
    if input_shape.ndims is None:
      raise ValueError("Rank of convolution must be known")
    if input_shape.ndims < 3 or input_shape.ndims > 5:
      raise ValueError(
          "`input` and `filter` must have rank at least 3 and at most 5")
    conv_dims = input_shape.ndims - 2
    if strides is None:
      strides = [1] * conv_dims
    elif len(strides) != conv_dims:
      raise ValueError("len(strides)=%d, but should be %d" %
                       (len(strides), conv_dims))
    if conv_dims == 1:
      # conv1d uses the 2-d data format names
      if data_format is None or data_format == "NWC":
        data_format_2d = "NHWC"
      elif data_format == "NCW":
        data_format_2d = "NCHW"
      else:
        raise ValueError("data_format must be \"NWC\" or \"NCW\".")
      self.strides = strides[0]
      self.data_format = data_format_2d
      self.conv_op = self._conv1d
    elif conv_dims == 2:
      if data_format is None or data_format == "NHWC":
        data_format = "NHWC"
        strides = [1] + list(strides) + [1]
      elif data_format == "NCHW":
        strides = [1, 1] + list(strides)
      else:
        raise ValueError("data_format must be \"NHWC\" or \"NCHW\".")
      self.strides = strides
      self.data_format = data_format
      self.conv_op = gen_nn_ops.conv2d
    elif conv_dims == 3:
      if data_format is None or data_format == "NDHWC":
        strides = [1] + list(strides) + [1]
      elif data_format == "NCDHW":
        strides = [1, 1] + list(strides)
      else:
        raise ValueError("data_format must be \"NDHWC\" or \"NCDHW\". Have: %s"
                         % data_format)
      self.strides = strides
      self.data_format = data_format
      self.conv_op = gen_nn_ops.conv3d

  # Note that we need this adapter since argument names for conv1d don't match
  # those for gen_nn_ops.conv2d and gen_nn_ops.conv3d.
  # pylint: disable=redefined-builtin
  def _conv1d(self, input, filter, strides, padding, data_format, name):
    return conv1d(value=input, filters=filter, stride=strides, padding=padding,
                  data_format=data_format, name=name)
  # pylint: enable=redefined-builtin

  def __call__(self, inp, filter):  # pylint: disable=redefined-builtin
    return self.conv_op(
        input=inp,
        filter=filter,
        strides=self.strides,
        padding=self.padding,
        data_format=self.data_format,
        name=self.name)


def with_space_to_batch(
    input,  # pylint: disable=redefined-builtin
    dilation_rate,
    padding,
    op,
    filter_shape=None,
    spatial_dims=None,
    data_format=None):
  """Performs `op` on the space-to-batch representation of `input`.

  This has the effect of transforming sliding window operations into the
  corresponding "atrous" operation in which the input is sampled at the
  specified `dilation_rate`.

  In the special case that `dilation_rate` is uniformly 1, this simply returns:

    op(input, num_spatial_dims, padding)

  Otherwise, it returns:

    batch_to_space_nd(
      op(space_to_batch_nd(input, adjusted_dilation_rate, adjusted_paddings),
         num_spatial_dims,
         "VALID")
      adjusted_dilation_rate,
      adjusted_crops),

  where:

    adjusted_dilation_rate is an int64 tensor of shape [max(spatial_dims)],
    adjusted_{paddings,crops} are int64 tensors of shape [max(spatial_dims), 2]

  defined as follows:

  We first define two int64 tensors `paddings` and `crops` of shape
  `[num_spatial_dims, 2]` based on the value of `padding` and the spatial
  dimensions of the `input`:

  If `padding = "VALID"`, then:

    paddings, crops = required_space_to_batch_paddings(
      input_shape[spatial_dims],
      dilation_rate)

  If `padding = "SAME"`, then:

    dilated_filter_shape =
      filter_shape + (filter_shape - 1) * (dilation_rate - 1)

    paddings, crops = required_space_to_batch_paddings(
      input_shape[spatial_dims],
      dilation_rate,
      [(dilated_filter_shape - 1) // 2,
       dilated_filter_shape - 1 - (dilated_filter_shape - 1) // 2])

  Because `space_to_batch_nd` and `batch_to_space_nd` assume that the spatial
  dimensions are contiguous starting at the second dimension, but the specified
  `spatial_dims` may not be, we must adjust `dilation_rate`, `paddings` and
  `crops` in order to be usable with these operations.  For a given dimension,
  if the block size is 1, and both the starting and ending padding and crop
  amounts are 0, then space_to_batch_nd effectively leaves that dimension alone,
  which is what is needed for dimensions not part of `spatial_dims`.
  Furthermore, `space_to_batch_nd` and `batch_to_space_nd` handle this case
  efficiently for any number of leading and trailing dimensions.

  For 0 <= i < len(spatial_dims), we assign:

    adjusted_dilation_rate[spatial_dims[i] - 1] = dilation_rate[i]
    adjusted_paddings[spatial_dims[i] - 1, :] = paddings[i, :]
    adjusted_crops[spatial_dims[i] - 1, :] = crops[i, :]

  All unassigned values of `adjusted_dilation_rate` default to 1, while all
  unassigned values of `adjusted_paddings` and `adjusted_crops` default to 0.

  Note in the case that `dilation_rate` is not uniformly 1, specifying "VALID"
  padding is equivalent to specifying `padding = "SAME"` with a filter_shape of
  `[1]*N`.

  Advanced usage. Note the following optimization: A sequence of
  `with_space_to_batch` operations with identical (not uniformly 1)
  `dilation_rate` parameters and "VALID" padding

    net = with_space_to_batch(net, dilation_rate, "VALID", op_1)
    ...
    net = with_space_to_batch(net, dilation_rate, "VALID", op_k)

  can be combined into a single `with_space_to_batch` operation as follows:

    def combined_op(converted_input, num_spatial_dims, _):
      result = op_1(converted_input, num_spatial_dims, "VALID")
      ...
      result = op_k(result, num_spatial_dims, "VALID")

    net = with_space_to_batch(net, dilation_rate, "VALID", combined_op)

  This eliminates the overhead of `k-1` calls to `space_to_batch_nd` and
  `batch_to_space_nd`.

  Similarly, a sequence of `with_space_to_batch` operations with identical (not
  uniformly 1) `dilation_rate` parameters, "SAME" padding, and odd filter
  dimensions

    net = with_space_to_batch(net, dilation_rate, "SAME", op_1, filter_shape_1)
    ...
    net = with_space_to_batch(net, dilation_rate, "SAME", op_k, filter_shape_k)

  can be combined into a single `with_space_to_batch` operation as follows:

    def combined_op(converted_input, num_spatial_dims, _):
      result = op_1(converted_input, num_spatial_dims, "SAME")
      ...
      result = op_k(result, num_spatial_dims, "SAME")

    net = with_space_to_batch(net, dilation_rate, "VALID", combined_op)

  Args:
    input: Tensor of rank > max(spatial_dims).
    dilation_rate: int32 Tensor of *known* shape [num_spatial_dims].
    padding: str constant equal to "VALID" or "SAME"
    op: Function that maps (input, num_spatial_dims, padding) -> output
    filter_shape: If padding = "SAME", specifies the shape of the convolution
      kernel/pooling window as an integer Tensor of shape [>=num_spatial_dims].
      If padding = "VALID", filter_shape is ignored and need not be specified.
    spatial_dims: Monotonically increasing sequence of `num_spatial_dims`
      integers (which are >= 1) specifying the spatial dimensions of `input`
      and output.  Defaults to: `range(1, num_spatial_dims+1)`.
    data_format: A string or None.  Specifies whether the channel dimension of
      the `input` and output is the last dimension (default, or if `data_format`
      does not start with "NC"), or the second dimension (if `data_format`
      starts with "NC").  For N=1, the valid values are "NWC" (default) and
      "NCW".  For N=2, the valid values are "NHWC" (default) and "NCHW".
      For N=3, the valid values are "NDHWC" (default) and "NCDHW".

  Returns:
    The output Tensor as described above, dimensions will vary based on the op
    provided.

  Raises:
    ValueError: if `padding` is invalid or the arguments are incompatible.
    ValueError: if `spatial_dims` are invalid.

  """
  input = ops.convert_to_tensor(input, name="input")
  input_shape = input.get_shape()

  def build_op(num_spatial_dims, padding):
    return lambda inp, _: op(inp, num_spatial_dims, padding)

  new_op = _WithSpaceToBatch(input_shape,
                             dilation_rate,
                             padding,
                             build_op,
                             filter_shape=filter_shape,
                             spatial_dims=spatial_dims,
                             data_format=data_format)
  return new_op(input, None)


class _WithSpaceToBatch(object):
  """Helper class for with_space_to_batch.

  Note that this class assumes that shapes of input and filter passed to
  __call__ are compatible with input_shape and filter_shape passed to the
  constructor.

  Arguments
    input_shape: static shape of input. i.e. input.get_shape().
    dilation_rate: see with_space_to_batch
    padding: see with_space_to_batch
    build_op: Function that maps (num_spatial_dims, paddings) -> (function that
      maps (input, filter) -> output).
    filter_shape: see with_space_to_batch
    spatial_dims: see with_space_to_batch
    data_format: see with_space_to_batch
  """

  def __init__(self,
               input_shape,
               dilation_rate,
               padding,
               build_op,
               filter_shape=None,
               spatial_dims=None,
               data_format=None):
    """Helper class for _with_space_to_batch."""
    dilation_rate = ops.convert_to_tensor(dilation_rate,
                                          dtypes.int32,
                                          name="dilation_rate")
    try:
      rate_shape = dilation_rate.get_shape().with_rank(1)
    except ValueError:
      raise ValueError("rate must be rank 1")

    if not dilation_rate.get_shape().is_fully_defined():
      raise ValueError("rate must have known shape")

    num_spatial_dims = rate_shape[0].value

    if data_format is not None and data_format.startswith("NC"):
      starting_spatial_dim = 2
    else:
      starting_spatial_dim = 1

    if spatial_dims is None:
      spatial_dims = range(starting_spatial_dim,
                           num_spatial_dims + starting_spatial_dim)
    orig_spatial_dims = list(spatial_dims)
    spatial_dims = sorted(set(int(x) for x in orig_spatial_dims))
    if spatial_dims != orig_spatial_dims or any(x < 1 for x in spatial_dims):
      raise ValueError(
          "spatial_dims must be a montonically increasing sequence of positive "
          "integers")  # pylint: disable=line-too-long

    if data_format is not None and data_format.startswith("NC"):
      expected_input_rank = spatial_dims[-1]
    else:
      expected_input_rank = spatial_dims[-1] + 1

    try:
      input_shape.with_rank_at_least(expected_input_rank)
    except ValueError:
      ValueError("input tensor must have rank %d at least" %
                 (expected_input_rank))

    const_rate = tensor_util.constant_value(dilation_rate)
    rate_or_const_rate = dilation_rate
    if const_rate is not None:
      rate_or_const_rate = const_rate
      if np.any(const_rate < 1):
        raise ValueError("dilation_rate must be positive")
      if np.all(const_rate == 1):
        self.call = build_op(num_spatial_dims, padding)
        return

    # We have two padding contributions. The first is used for converting "SAME"
    # to "VALID". The second is required so that the height and width of the
    # zero-padded value tensor are multiples of rate.

    # Padding required to reduce to "VALID" convolution
    if padding == "SAME":
      if filter_shape is None:
        raise ValueError("filter_shape must be specified for SAME padding")
      filter_shape = ops.convert_to_tensor(filter_shape, name="filter_shape")
      const_filter_shape = tensor_util.constant_value(filter_shape)
      if const_filter_shape is not None:
        filter_shape = const_filter_shape
        self.base_paddings = _with_space_to_batch_base_paddings(
            const_filter_shape,
            num_spatial_dims,
            rate_or_const_rate)
      else:
        self.num_spatial_dims = num_spatial_dims
        self.rate_or_const_rate = rate_or_const_rate
        self.base_paddings = None
    elif padding == "VALID":
      self.base_paddings = np.zeros([num_spatial_dims, 2], np.int32)
    else:
      raise ValueError("Invalid padding method %r" % padding)

    self.input_shape = input_shape
    self.spatial_dims = spatial_dims
    self.dilation_rate = dilation_rate
    self.op = build_op(num_spatial_dims, "VALID")
    self.call = self._with_space_to_batch_call

  def _with_space_to_batch_call(self, inp, filter):  # pylint: disable=redefined-builtin
    """Call functionality for with_space_to_batch."""
    # Handle input whose shape is unknown during graph creation.
    input_spatial_shape = None
    input_shape = self.input_shape
    spatial_dims = self.spatial_dims
    if input_shape.ndims is not None:
      input_shape_list = input_shape.as_list()
      input_spatial_shape = [input_shape_list[i] for i in spatial_dims]
    if input_spatial_shape is None or None in input_spatial_shape:
      input_shape_tensor = array_ops.shape(inp)
      input_spatial_shape = array_ops.stack(
          [input_shape_tensor[i] for i in spatial_dims])

    base_paddings = self.base_paddings
    if base_paddings is None:
      # base_paddings could not be computed at build time since static filter
      # shape was not fully defined.
      filter_shape = array_ops.shape(filter)
      base_paddings = _with_space_to_batch_base_paddings(
          filter_shape,
          self.num_spatial_dims,
          self.rate_or_const_rate)
    paddings, crops = array_ops.required_space_to_batch_paddings(
        input_shape=input_spatial_shape,
        base_paddings=base_paddings,
        block_shape=self.dilation_rate)

    dilation_rate = _with_space_to_batch_adjust(self.dilation_rate, 1,
                                                spatial_dims)
    paddings = _with_space_to_batch_adjust(paddings, 0, spatial_dims)
    crops = _with_space_to_batch_adjust(crops, 0, spatial_dims)
    input_converted = array_ops.space_to_batch_nd(
        input=inp,
        block_shape=dilation_rate,
        paddings=paddings)

    result = self.op(input_converted, filter)

    result_converted = array_ops.batch_to_space_nd(
        input=result, block_shape=dilation_rate, crops=crops)
    return result_converted

  def __call__(self, inp, filter):  # pylint: disable=redefined-builtin
    return self.call(inp, filter)


def _with_space_to_batch_base_paddings(filter_shape, num_spatial_dims,
                                       rate_or_const_rate):
  """Helper function to compute base_paddings."""
  # Spatial dimensions of the filters and the upsampled filters in which we
  # introduce (rate - 1) zeros between consecutive filter values.
  filter_spatial_shape = filter_shape[:num_spatial_dims]
  dilated_filter_spatial_shape = (filter_spatial_shape +
                                  (filter_spatial_shape - 1) *
                                  (rate_or_const_rate - 1))
  pad_extra_shape = dilated_filter_spatial_shape - 1

  # When full_padding_shape is odd, we pad more at end, following the same
  # convention as conv2d.
  pad_extra_start = pad_extra_shape // 2
  pad_extra_end = pad_extra_shape - pad_extra_start
  base_paddings = array_ops.stack([[pad_extra_start[i], pad_extra_end[i]]
                                   for i in range(num_spatial_dims)])
  return base_paddings


def _with_space_to_batch_adjust(orig, fill_value, spatial_dims):
  """Returns an `adjusted` version of `orig` based on `spatial_dims`.

  Tensor of the same type as `orig` and with shape
  `[max(spatial_dims), ...]` where:

    adjusted[spatial_dims[i] - 1, ...] = orig[i, ...]

  for 0 <= i < len(spatial_dims), and

    adjusted[j, ...] = fill_value

  for j != spatial_dims[i] - 1 for some i.

  If `orig` is a constant value, then the result will be a constant value.

  Args:
    orig: Tensor of rank > max(spatial_dims).
    fill_value: Numpy scalar (of same data type as `orig) specifying the fill
      value for non-spatial dimensions.
    spatial_dims: See with_space_to_batch.

  Returns:
    `adjusted` tensor.
  """
  fill_dims = orig.get_shape().as_list()[1:]
  dtype = orig.dtype.as_numpy_dtype
  parts = []
  const_orig = tensor_util.constant_value(orig)
  const_or_orig = const_orig if const_orig is not None else orig
  prev_spatial_dim = 0
  i = 0
  while i < len(spatial_dims):
    start_i = i
    start_spatial_dim = spatial_dims[i]
    if start_spatial_dim > 1:
      # Fill in any gap from the previous spatial dimension (or dimension 1 if
      # this is the first spatial dimension) with `fill_value`.
      parts.append(
          np.full(
              [start_spatial_dim - 1 - prev_spatial_dim] + fill_dims,
              fill_value,
              dtype=dtype))
    # Find the largest value of i such that:
    #   [spatial_dims[start_i], ..., spatial_dims[i]]
    #     == [start_spatial_dim, ..., start_spatial_dim + i - start_i],
    # i.e. the end of a contiguous group of spatial dimensions.
    while (i + 1 < len(spatial_dims) and
           spatial_dims[i + 1] == spatial_dims[i] + 1):
      i += 1
    parts.append(const_or_orig[start_i:i + 1])
    prev_spatial_dim = spatial_dims[i]
    i += 1
  if const_orig is not None:
    return np.concatenate(parts)
  else:
    return array_ops.concat(parts, 0)


def _get_strides_and_dilation_rate(num_spatial_dims, strides, dilation_rate):
  """Helper function for verifying strides and dilation_rate arguments.

  This is used by `convolution` and `pool`.

  Args:
    num_spatial_dims: int
    strides: Optional.  List of N ints >= 1.  Defaults to [1]*N.  If any value
      of strides is > 1, then all values of dilation_rate must be 1.
    dilation_rate: Optional.  List of N ints >= 1.  Defaults to [1]*N.  If any
      value of dilation_rate is > 1, then all values of strides must be 1.

  Returns:
    Normalized (strides, dilation_rate) as int32 numpy arrays of shape
    [num_spatial_dims].

  Raises:
    ValueError: if the parameters are invalid.
  """
  if dilation_rate is None:
    dilation_rate = [1] * num_spatial_dims
  elif len(dilation_rate) != num_spatial_dims:
    raise ValueError("len(dilation_rate)=%d but should be %d" %
                     (len(dilation_rate), num_spatial_dims))
  dilation_rate = np.array(dilation_rate, dtype=np.int32)
  if np.any(dilation_rate < 1):
    raise ValueError("all values of dilation_rate must be positive")

  if strides is None:
    strides = [1] * num_spatial_dims
  elif len(strides) != num_spatial_dims:
    raise ValueError("len(strides)=%d but should be %d" %
                     (len(strides), num_spatial_dims))
  strides = np.array(strides, dtype=np.int32)
  if np.any(strides < 1):
    raise ValueError("all values of strides must be positive")

  if np.any(strides > 1) and np.any(dilation_rate > 1):
    raise ValueError(
        "strides > 1 not supported in conjunction with dilation_rate > 1")
  return strides, dilation_rate


def convolution(input, filter,  # pylint: disable=redefined-builtin
                padding, strides=None, dilation_rate=None,
                name=None, data_format=None):
  # pylint: disable=line-too-long
  """Computes sums of N-D convolutions (actually cross-correlation).

  This also supports either output striding via the optional `strides` parameter
  or atrous convolution (also known as convolution with holes or dilated
  convolution, based on the French word "trous" meaning holes in English) via
  the optional `dilation_rate` parameter.  Currently, however, output striding
  is not supported for atrous convolutions.

  Specifically, in the case that `data_format` does not start with "NC", given
  a rank (N+2) `input` Tensor of shape

    [num_batches,
     input_spatial_shape[0],
     ...,
     input_spatial_shape[N-1],
     num_input_channels],

  a rank (N+2) `filter` Tensor of shape

    [spatial_filter_shape[0],
     ...,
     spatial_filter_shape[N-1],
     num_input_channels,
     num_output_channels],

  an optional `dilation_rate` tensor of shape [N] (defaulting to [1]*N)
  specifying the filter upsampling/input downsampling rate, and an optional list
  of N `strides` (defaulting [1]*N), this computes for each N-D spatial output
  position (x[0], ..., x[N-1]):

  ```
    output[b, x[0], ..., x[N-1], k] =
        sum_{z[0], ..., z[N-1], q}
            filter[z[0], ..., z[N-1], q, k] *
            padded_input[b,
                         x[0]*strides[0] + dilation_rate[0]*z[0],
                         ...,
                         x[N-1]*strides[N-1] + dilation_rate[N-1]*z[N-1],
                         q]
  ```
  where b is the index into the batch, k is the output channel number, q is the
  input channel number, and z is the N-D spatial offset within the filter. Here,
  `padded_input` is obtained by zero padding the input using an effective
  spatial filter shape of `(spatial_filter_shape-1) * dilation_rate + 1` and
  output striding `strides` as described in the
  @{tf.nn.convolution$comment here}.

  In the case that `data_format` does start with `"NC"`, the `input` and output
  (but not the `filter`) are simply transposed as follows:

    convolution(input, data_format, **kwargs) =
      tf.transpose(convolution(tf.transpose(input, [0] + range(2,N+2) + [1]),
                               **kwargs),
                   [0, N+1] + range(1, N+1))

  It is required that 1 <= N <= 3.

  Args:
    input: An N-D `Tensor` of type `T`, of shape
      `[batch_size] + input_spatial_shape + [in_channels]` if data_format does
      not start with "NC" (default), or
      `[batch_size, in_channels] + input_spatial_shape` if data_format starts
      with "NC".
    filter: An N-D `Tensor` with the same type as `input` and shape
      `spatial_filter_shape + [in_channels, out_channels]`.
    padding: A string, either `"VALID"` or `"SAME"`. The padding algorithm.
    strides: Optional.  Sequence of N ints >= 1.  Specifies the output stride.
      Defaults to [1]*N.  If any value of strides is > 1, then all values of
      dilation_rate must be 1.
    dilation_rate: Optional.  Sequence of N ints >= 1.  Specifies the filter
      upsampling/input downsampling rate.  In the literature, the same parameter
      is sometimes called `input stride` or `dilation`.  The effective filter
      size used for the convolution will be `spatial_filter_shape +
      (spatial_filter_shape - 1) * (rate - 1)`, obtained by inserting
      (dilation_rate[i]-1) zeros between consecutive elements of the original
      filter in each spatial dimension i.  If any value of dilation_rate is > 1,
      then all values of strides must be 1.
    name: Optional name for the returned tensor.
    data_format: A string or None.  Specifies whether the channel dimension of
      the `input` and output is the last dimension (default, or if `data_format`
      does not start with "NC"), or the second dimension (if `data_format`
      starts with "NC").  For N=1, the valid values are "NWC" (default) and
      "NCW".  For N=2, the valid values are "NHWC" (default) and "NCHW".
      For N=3, the valid values are "NDHWC" (default) and "NCDHW".

  Returns:
    A `Tensor` with the same type as `input` of shape

        `[batch_size] + output_spatial_shape + [out_channels]`

    if data_format is None or does not start with "NC", or

        `[batch_size, out_channels] + output_spatial_shape`

    if data_format starts with "NC",
    where `output_spatial_shape` depends on the value of `padding`.

    If padding == "SAME":
      output_spatial_shape[i] = ceil(input_spatial_shape[i] / strides[i])

    If padding == "VALID":
      output_spatial_shape[i] =
        ceil((input_spatial_shape[i] -
              (spatial_filter_shape[i]-1) * dilation_rate[i])
             / strides[i]).

  Raises:
    ValueError: If input/output depth does not match `filter` shape, if padding
      is other than `"VALID"` or `"SAME"`, or if data_format is invalid.

  """
  # pylint: enable=line-too-long
  with ops.name_scope(name, "convolution", [input, filter]) as name:
    input = ops.convert_to_tensor(input, name="input")
    input_shape = input.get_shape()
    filter = ops.convert_to_tensor(filter, name="filter")
    filter_shape = filter.get_shape()
    op = Convolution(input_shape,
                     filter_shape,
                     padding,
                     strides=strides,
                     dilation_rate=dilation_rate,
                     name=name, data_format=data_format)
    return op(input, filter)


class Convolution(object):
  """Helper class for convolution.

  Note that this class assumes that shapes of input and filter passed to
  __call__ are compatible with input_shape and filter_shape passed to the
  constructor.

  Arguments
    input_shape: static shape of input. i.e. input.get_shape().
    filter_shape: static shape of the filter. i.e. filter.get_shape().
    padding:  see convolution.
    strides: see convolution.
    dilation_rate: see convolution.
    name: see convolution.
    data_format: see convolution.
  """

  def __init__(self,
               input_shape,
               filter_shape,
               padding, strides=None, dilation_rate=None,
               name=None, data_format=None):
    """Helper function for convolution."""
    num_total_dims = filter_shape.ndims
    if num_total_dims is None:
      num_total_dims = input_shape.ndims
    if num_total_dims is None:
      raise ValueError("rank of input or filter must be known")

    num_spatial_dims = num_total_dims - 2

    try:
      input_shape.with_rank(num_spatial_dims + 2)
    except ValueError:
      ValueError("input tensor must have rank %d" % (num_spatial_dims + 2))

    try:
      filter_shape.with_rank(num_spatial_dims + 2)
    except ValueError:
      ValueError("filter tensor must have rank %d" % (num_spatial_dims + 2))

    if data_format is None or not data_format.startswith("NC"):
      input_channels_dim = input_shape[num_spatial_dims + 1]
      spatial_dims = range(1, num_spatial_dims+1)
    else:
      input_channels_dim = input_shape[1]
      spatial_dims = range(2, num_spatial_dims+2)

    if not input_channels_dim.is_compatible_with(filter_shape[
        num_spatial_dims]):
      raise ValueError(
          "number of input channels does not match corresponding dimension of "
          "filter, {} != {}".format(input_channels_dim, filter_shape[
              num_spatial_dims]))

    strides, dilation_rate = _get_strides_and_dilation_rate(
        num_spatial_dims, strides, dilation_rate)

    self.input_shape = input_shape
    self.filter_shape = filter_shape
    self.data_format = data_format
    self.strides = strides
    self.name = name
    self.conv_op = _WithSpaceToBatch(
        input_shape,
        dilation_rate=dilation_rate,
        padding=padding,
        build_op=self._build_op,
        filter_shape=filter_shape,
        spatial_dims=spatial_dims)

  def _build_op(self, _, padding):
    return _NonAtrousConvolution(
        self.input_shape,
        filter_shape=self.filter_shape,
        padding=padding,
        data_format=self.data_format,
        strides=self.strides,
        name=self.name)

  def __call__(self, inp, filter):  # pylint: disable=redefined-builtin
    return self.conv_op(inp, filter)


def pool(input,  # pylint: disable=redefined-builtin
         window_shape,
         pooling_type,
         padding,
         dilation_rate=None,
         strides=None,
         name=None,
         data_format=None):
  # pylint: disable=line-too-long
  """Performs an N-D pooling operation.

  In the case that `data_format` does not start with "NC", computes for
      0 <= b < batch_size,
      0 <= x[i] < output_spatial_shape[i],
      0 <= c < num_channels:

  ```
    output[b, x[0], ..., x[N-1], c] =
      REDUCE_{z[0], ..., z[N-1]}
        input[b,
              x[0] * strides[0] - pad_before[0] + dilation_rate[0]*z[0],
              ...
              x[N-1]*strides[N-1] - pad_before[N-1] + dilation_rate[N-1]*z[N-1],
              c],
  ```

  where the reduction function REDUCE depends on the value of `pooling_type`,
  and pad_before is defined based on the value of `padding` as described in the
  @{tf.nn.convolution$comment here}.
  The reduction never includes out-of-bounds positions.

  In the case that `data_format` starts with `"NC"`, the `input` and output are
  simply transposed as follows:

  ```
    pool(input, data_format, **kwargs) =
      tf.transpose(pool(tf.transpose(input, [0] + range(2,N+2) + [1]),
                        **kwargs),
                   [0, N+1] + range(1, N+1))
  ```

  Args:
    input: Tensor of rank N+2, of shape
      `[batch_size] + input_spatial_shape + [num_channels]` if data_format does
      not start with "NC" (default), or
      `[batch_size, num_channels] + input_spatial_shape` if data_format starts
      with "NC".  Pooling happens over the spatial dimensions only.
    window_shape: Sequence of N ints >= 1.
    pooling_type: Specifies pooling operation, must be "AVG" or "MAX".
    padding: The padding algorithm, must be "SAME" or "VALID".
      See the @{tf.nn.convolution$comment here}
    dilation_rate: Optional.  Dilation rate.  List of N ints >= 1.
      Defaults to [1]*N.  If any value of dilation_rate is > 1, then all values
      of strides must be 1.
    strides: Optional.  Sequence of N ints >= 1.  Defaults to [1]*N.
      If any value of strides is > 1, then all values of dilation_rate must be
      1.
    name: Optional. Name of the op.
    data_format: A string or None.  Specifies whether the channel dimension of
      the `input` and output is the last dimension (default, or if `data_format`
      does not start with "NC"), or the second dimension (if `data_format`
      starts with "NC").  For N=1, the valid values are "NWC" (default) and
      "NCW".  For N=2, the valid values are "NHWC" (default) and "NCHW".
      For N=3, the valid values are "NDHWC" (default) and "NCDHW".

  Returns:
    Tensor of rank N+2, of shape
      [batch_size] + output_spatial_shape + [num_channels]

    if data_format is None or does not start with "NC", or

      [batch_size, num_channels] + output_spatial_shape

    if data_format starts with "NC",
    where `output_spatial_shape` depends on the value of padding:

    If padding = "SAME":
      output_spatial_shape[i] = ceil(input_spatial_shape[i] / strides[i])

    If padding = "VALID":
      output_spatial_shape[i] =
        ceil((input_spatial_shape[i] - (window_shape[i] - 1) * dilation_rate[i])
             / strides[i]).

  Raises:
    ValueError: if arguments are invalid.

  """
  # pylint: enable=line-too-long
  with ops.name_scope(name, "%s_pool" %
                      (pooling_type.lower()), [input]) as scope:
    input = ops.convert_to_tensor(input, name="input")

    num_spatial_dims = len(window_shape)
    if num_spatial_dims < 1 or num_spatial_dims > 3:
      raise ValueError("It is required that 1 <= num_spatial_dims <= 3.")

    input.get_shape().with_rank(num_spatial_dims + 2)

    strides, dilation_rate = _get_strides_and_dilation_rate(
        num_spatial_dims, strides, dilation_rate)

    if padding == "SAME" and np.any(dilation_rate > 1):
      raise ValueError(
          "pooling with SAME padding is not implemented for dilation_rate > 1")

    if np.any(strides > window_shape):
      raise ValueError(
          "strides > window_shape not supported due to inconsistency between "
          "CPU and GPU implementations")

    pooling_ops = {("MAX", 1): max_pool,
                   ("MAX", 2): max_pool,
                   ("MAX", 3): max_pool3d,  # pylint: disable=undefined-variable
                   ("AVG", 1): avg_pool,
                   ("AVG", 2): avg_pool,
                   ("AVG", 3): avg_pool3d,  # pylint: disable=undefined-variable
                  }
    op_key = (pooling_type, num_spatial_dims)
    if op_key not in pooling_ops:
      raise ValueError("%d-D %s pooling is not supported." %
                       (op_key[1], op_key[0]))

    if data_format is None or not data_format.startswith("NC"):
      adjusted_window_shape = [1] + list(window_shape) + [1]
      adjusted_strides = [1] + list(strides) + [1]
      spatial_dims = range(1, num_spatial_dims + 1)
    else:
      adjusted_window_shape = [1, 1] + list(window_shape)
      adjusted_strides = [1, 1] + list(strides)
      spatial_dims = range(2, num_spatial_dims + 2)

    if num_spatial_dims == 1:
      if data_format is None or data_format == "NWC":
        data_format_kwargs = dict(data_format="NHWC")
      elif data_format == "NCW":
        data_format_kwargs = dict(data_format="NCHW")
      else:
        raise ValueError("data_format must be either \"NWC\" or \"NCW\".")
      adjusted_window_shape = [1] + adjusted_window_shape
      adjusted_strides = [1] + adjusted_strides
    else:
      data_format_kwargs = dict(data_format=data_format)

    def op(converted_input, _, converted_padding):  # pylint: disable=missing-docstring
      if num_spatial_dims == 1:
        converted_input = array_ops.expand_dims(converted_input,
                                                spatial_dims[0])
      result = pooling_ops[op_key](converted_input,
                                   adjusted_window_shape,
                                   adjusted_strides,
                                   converted_padding,
                                   name=scope,
                                   **data_format_kwargs)
      if num_spatial_dims == 1:
        result = array_ops.squeeze(result, [spatial_dims[0]])
      return result

    return with_space_to_batch(
        input=input,
        dilation_rate=dilation_rate,
        padding=padding,
        op=op,
        spatial_dims=spatial_dims,
        filter_shape=window_shape)


def atrous_conv2d(value, filters, rate, padding, name=None):
  """Atrous convolution (a.k.a. convolution with holes or dilated convolution).

  This function is a simpler wrapper around the more general
  @{tf.nn.convolution}, and exists only for backwards compatibility. You can
  use @{tf.nn.convolution} to perform 1-D, 2-D, or 3-D atrous convolution.


  Computes a 2-D atrous convolution, also known as convolution with holes or
  dilated convolution, given 4-D `value` and `filters` tensors. If the `rate`
  parameter is equal to one, it performs regular 2-D convolution. If the `rate`
  parameter is greater than one, it performs convolution with holes, sampling
  the input values every `rate` pixels in the `height` and `width` dimensions.
  This is equivalent to convolving the input with a set of upsampled filters,
  produced by inserting `rate - 1` zeros between two consecutive values of the
  filters along the `height` and `width` dimensions, hence the name atrous
  convolution or convolution with holes (the French word trous means holes in
  English).

  More specifically:

  ```
  output[batch, height, width, out_channel] =
      sum_{dheight, dwidth, in_channel} (
          filters[dheight, dwidth, in_channel, out_channel] *
          value[batch, height + rate*dheight, width + rate*dwidth, in_channel]
      )
  ```

  Atrous convolution allows us to explicitly control how densely to compute
  feature responses in fully convolutional networks. Used in conjunction with
  bilinear interpolation, it offers an alternative to `conv2d_transpose` in
  dense prediction tasks such as semantic image segmentation, optical flow
  computation, or depth estimation. It also allows us to effectively enlarge
  the field of view of filters without increasing the number of parameters or
  the amount of computation.

  For a description of atrous convolution and how it can be used for dense
  feature extraction, please see: [Semantic Image Segmentation with Deep
  Convolutional Nets and Fully Connected CRFs](http://arxiv.org/abs/1412.7062).
  The same operation is investigated further in [Multi-Scale Context Aggregation
  by Dilated Convolutions](http://arxiv.org/abs/1511.07122). Previous works
  that effectively use atrous convolution in different ways are, among others,
  [OverFeat: Integrated Recognition, Localization and Detection using
  Convolutional Networks](http://arxiv.org/abs/1312.6229) and [Fast Image
  Scanning with Deep Max-Pooling Convolutional Neural Networks](http://arxiv.org/abs/1302.1700).
  Atrous convolution is also closely related to the so-called noble identities
  in multi-rate signal processing.

  There are many different ways to implement atrous convolution (see the refs
  above). The implementation here reduces

  ```python
      atrous_conv2d(value, filters, rate, padding=padding)
  ```

  to the following three operations:

  ```python
      paddings = ...
      net = space_to_batch(value, paddings, block_size=rate)
      net = conv2d(net, filters, strides=[1, 1, 1, 1], padding="VALID")
      crops = ...
      net = batch_to_space(net, crops, block_size=rate)
  ```

  Advanced usage. Note the following optimization: A sequence of `atrous_conv2d`
  operations with identical `rate` parameters, 'SAME' `padding`, and filters
  with odd heights/ widths:

  ```python
      net = atrous_conv2d(net, filters1, rate, padding="SAME")
      net = atrous_conv2d(net, filters2, rate, padding="SAME")
      ...
      net = atrous_conv2d(net, filtersK, rate, padding="SAME")
  ```

  can be equivalently performed cheaper in terms of computation and memory as:

  ```python
      pad = ...  # padding so that the input dims are multiples of rate
      net = space_to_batch(net, paddings=pad, block_size=rate)
      net = conv2d(net, filters1, strides=[1, 1, 1, 1], padding="SAME")
      net = conv2d(net, filters2, strides=[1, 1, 1, 1], padding="SAME")
      ...
      net = conv2d(net, filtersK, strides=[1, 1, 1, 1], padding="SAME")
      net = batch_to_space(net, crops=pad, block_size=rate)
  ```

  because a pair of consecutive `space_to_batch` and `batch_to_space` ops with
  the same `block_size` cancel out when their respective `paddings` and `crops`
  inputs are identical.

  Args:
    value: A 4-D `Tensor` of type `float`. It needs to be in the default "NHWC"
      format. Its shape is `[batch, in_height, in_width, in_channels]`.
    filters: A 4-D `Tensor` with the same type as `value` and shape
      `[filter_height, filter_width, in_channels, out_channels]`. `filters`'
      `in_channels` dimension must match that of `value`. Atrous convolution is
      equivalent to standard convolution with upsampled filters with effective
      height `filter_height + (filter_height - 1) * (rate - 1)` and effective
      width `filter_width + (filter_width - 1) * (rate - 1)`, produced by
      inserting `rate - 1` zeros along consecutive elements across the
      `filters`' spatial dimensions.
    rate: A positive int32. The stride with which we sample input values across
      the `height` and `width` dimensions. Equivalently, the rate by which we
      upsample the filter values by inserting zeros across the `height` and
      `width` dimensions. In the literature, the same parameter is sometimes
      called `input stride` or `dilation`.
    padding: A string, either `'VALID'` or `'SAME'`. The padding algorithm.
    name: Optional name for the returned tensor.

  Returns:
    A `Tensor` with the same type as `value`.
    Output shape with `'VALID`` padding is:

        [batch, height - 2 * (filter_width - 1),
         width - 2 * (filter_height - 1), out_channels].

    Output shape with `'SAME'` padding is:

        [batch, height, width, out_channels].

  Raises:
    ValueError: If input/output depth does not match `filters`' shape, or if
      padding is other than `'VALID'` or `'SAME'`.
  """
  return convolution(
      input=value,
      filter=filters,
      padding=padding,
      dilation_rate=np.broadcast_to(rate, (2,)),
      name=name)


def conv2d_transpose(value,
                     filter,  # pylint: disable=redefined-builtin
                     output_shape,
                     strides,
                     padding="SAME",
                     data_format="NHWC",
                     name=None):
  """The transpose of `conv2d`.

  This operation is sometimes called "deconvolution" after [Deconvolutional
  Networks](http://www.matthewzeiler.com/pubs/cvpr2010/cvpr2010.pdf), but is
  actually the transpose (gradient) of `conv2d` rather than an actual
  deconvolution.

  Args:
    value: A 4-D `Tensor` of type `float` and shape
      `[batch, height, width, in_channels]` for `NHWC` data format or
      `[batch, in_channels, height, width]` for `NCHW` data format.
    filter: A 4-D `Tensor` with the same type as `value` and shape
      `[height, width, output_channels, in_channels]`.  `filter`'s
      `in_channels` dimension must match that of `value`.
    output_shape: A 1-D `Tensor` representing the output shape of the
      deconvolution op.
    strides: A list of ints. The stride of the sliding window for each
      dimension of the input tensor.
    padding: A string, either `'VALID'` or `'SAME'`. The padding algorithm.
      See the @{tf.nn.convolution$comment here}
    data_format: A string. 'NHWC' and 'NCHW' are supported.
    name: Optional name for the returned tensor.

  Returns:
    A `Tensor` with the same type as `value`.

  Raises:
    ValueError: If input/output depth does not match `filter`'s shape, or if
      padding is other than `'VALID'` or `'SAME'`.
  """
  with ops.name_scope(name, "conv2d_transpose",
                      [value, filter, output_shape]) as name:
    if data_format not in ("NCHW", "NHWC"):
      raise ValueError("data_format has to be either NCHW or NHWC.")
    value = ops.convert_to_tensor(value, name="value")
    filter = ops.convert_to_tensor(filter, name="filter")
    axis = 3 if data_format == "NHWC" else 1
    if not value.get_shape()[axis].is_compatible_with(filter.get_shape()[3]):
      raise ValueError("input channels does not match filter's input channels, "
                       "{} != {}".format(value.get_shape()[axis],
                                         filter.get_shape()[3]))

    output_shape_ = ops.convert_to_tensor(output_shape, name="output_shape")
    if not output_shape_.get_shape().is_compatible_with(tensor_shape.vector(4)):
      raise ValueError("output_shape must have shape (4,), got {}"
                       .format(output_shape_.get_shape()))

    if isinstance(output_shape, (list, np.ndarray)):
      # output_shape's shape should be == [4] if reached this point.
      if not filter.get_shape()[2].is_compatible_with(output_shape[axis]):
        raise ValueError(
            "output_shape does not match filter's output channels, "
            "{} != {}".format(output_shape[axis], filter.get_shape()[2]))

    if padding != "VALID" and padding != "SAME":
      raise ValueError("padding must be either VALID or SAME:"
                       " {}".format(padding))

    return gen_nn_ops.conv2d_backprop_input(
        input_sizes=output_shape_,
        filter=filter,
        out_backprop=value,
        strides=strides,
        padding=padding,
        data_format=data_format,
        name=name)


def atrous_conv2d_transpose(value,
                            filters,
                            output_shape,
                            rate,
                            padding,
                            name=None):
  """The transpose of `atrous_conv2d`.

  This operation is sometimes called "deconvolution" after [Deconvolutional
  Networks](http://www.matthewzeiler.com/pubs/cvpr2010/cvpr2010.pdf), but is
  actually the transpose (gradient) of `atrous_conv2d` rather than an actual
  deconvolution.

  Args:
    value: A 4-D `Tensor` of type `float`. It needs to be in the default `NHWC`
      format. Its shape is `[batch, in_height, in_width, in_channels]`.
    filters: A 4-D `Tensor` with the same type as `value` and shape
      `[filter_height, filter_width, out_channels, in_channels]`. `filters`'
      `in_channels` dimension must match that of `value`. Atrous convolution is
      equivalent to standard convolution with upsampled filters with effective
      height `filter_height + (filter_height - 1) * (rate - 1)` and effective
      width `filter_width + (filter_width - 1) * (rate - 1)`, produced by
      inserting `rate - 1` zeros along consecutive elements across the
      `filters`' spatial dimensions.
    output_shape: A 1-D `Tensor` of shape representing the output shape of the
      deconvolution op.
    rate: A positive int32. The stride with which we sample input values across
      the `height` and `width` dimensions. Equivalently, the rate by which we
      upsample the filter values by inserting zeros across the `height` and
      `width` dimensions. In the literature, the same parameter is sometimes
      called `input stride` or `dilation`.
    padding: A string, either `'VALID'` or `'SAME'`. The padding algorithm.
    name: Optional name for the returned tensor.

  Returns:
    A `Tensor` with the same type as `value`.

  Raises:
    ValueError: If input/output depth does not match `filters`' shape, or if
      padding is other than `'VALID'` or `'SAME'`, or if the `rate` is less
      than one, or if the output_shape is not a tensor with 4 elements.
  """
  with ops.name_scope(name, "atrous_conv2d_transpose",
                      [value, filters, output_shape]) as name:
    value = ops.convert_to_tensor(value, name="value")
    filters = ops.convert_to_tensor(filters, name="filters")
    if not value.get_shape()[3].is_compatible_with(filters.get_shape()[3]):
      raise ValueError(
          "value's input channels does not match filters' input channels, "
          "{} != {}".format(value.get_shape()[3], filters.get_shape()[3]))
    if rate < 1:
      raise ValueError("rate {} cannot be less than one".format(rate))

    if rate == 1:
      return conv2d_transpose(value,
                              filters,
                              output_shape,
                              strides=[1, 1, 1, 1],
                              padding=padding,
                              data_format="NHWC")

    output_shape_ = ops.convert_to_tensor(output_shape, name="output_shape")
    if not output_shape_.get_shape().is_compatible_with(tensor_shape.vector(4)):
      raise ValueError("output_shape must have shape (4,), got {}"
                       .format(output_shape_.get_shape()))

    if isinstance(output_shape, (list, np.ndarray)):
      # output_shape's shape should be == [4] if reached this point.
      if not filters.get_shape()[2].is_compatible_with(output_shape[3]):
        raise ValueError(
            "output_shape does not match filter's output channels, "
            "{} != {}".format(output_shape[3], filters.get_shape()[2]))

    # We have two padding contributions. The first is used for converting "SAME"
    # to "VALID". The second is required so that the height and width of the
    # zero-padded value tensor are multiples of rate.

    # Padding required to reduce to "VALID" convolution
    if padding == "SAME":
      # Handle filters whose shape is unknown during graph creation.
      if filters.get_shape().is_fully_defined():
        filter_shape = filters.get_shape().as_list()
      else:
        filter_shape = array_ops.shape(filters)
      filter_height, filter_width = filter_shape[0], filter_shape[1]

      # Spatial dimensions of the filters and the upsampled filters in which we
      # introduce (rate - 1) zeros between consecutive filter values.
      filter_height_up = filter_height + (filter_height - 1) * (rate - 1)
      filter_width_up = filter_width + (filter_width - 1) * (rate - 1)

      pad_height = filter_height_up - 1
      pad_width = filter_width_up - 1

      # When pad_height (pad_width) is odd, we pad more to bottom (right),
      # following the same convention as conv2d().
      pad_top = pad_height // 2
      pad_bottom = pad_height - pad_top
      pad_left = pad_width // 2
      pad_right = pad_width - pad_left
    elif padding == "VALID":
      pad_top = 0
      pad_bottom = 0
      pad_left = 0
      pad_right = 0
    else:
      raise ValueError("padding must be either VALID or SAME:"
                       " {}".format(padding))

    in_height = output_shape[1] + pad_top + pad_bottom
    in_width = output_shape[2] + pad_left + pad_right

    # More padding so that rate divides the height and width of the input.
    pad_bottom_extra = (rate - in_height % rate) % rate
    pad_right_extra = (rate - in_width % rate) % rate

    # The paddings argument to space_to_batch is just the extra padding
    # component.
    space_to_batch_pad = [[0, pad_bottom_extra], [0, pad_right_extra]]

    value = array_ops.space_to_batch(input=value,
                                     paddings=space_to_batch_pad,
                                     block_size=rate)

    input_sizes = [rate * rate * output_shape[0],
                   (in_height + pad_bottom_extra) // rate,
                   (in_width + pad_right_extra) // rate,
                   output_shape[3]]

    value = gen_nn_ops.conv2d_backprop_input(
        input_sizes=input_sizes,
        filter=filters,
        out_backprop=value,
        strides=[1, 1, 1, 1],
        padding="VALID",
        data_format="NHWC")

    # The crops argument to batch_to_space includes both padding components.
    batch_to_space_crop = [[pad_top, pad_bottom + pad_bottom_extra],
                           [pad_left, pad_right + pad_right_extra]]

    return array_ops.batch_to_space(input=value,
                                    crops=batch_to_space_crop,
                                    block_size=rate)


def conv3d_transpose(value,
                     filter,  # pylint: disable=redefined-builtin
                     output_shape,
                     strides,
                     padding="SAME",
                     data_format="NDHWC",
                     name=None):
  """The transpose of `conv3d`.

  This operation is sometimes called "deconvolution" after [Deconvolutional
  Networks](http://www.matthewzeiler.com/pubs/cvpr2010/cvpr2010.pdf), but is
  actually the transpose (gradient) of `conv3d` rather than an actual
  deconvolution.

  Args:
    value: A 5-D `Tensor` of type `float` and shape
      `[batch, depth, height, width, in_channels]`.
    filter: A 5-D `Tensor` with the same type as `value` and shape
      `[depth, height, width, output_channels, in_channels]`.  `filter`'s
      `in_channels` dimension must match that of `value`.
    output_shape: A 1-D `Tensor` representing the output shape of the
      deconvolution op.
    strides: A list of ints. The stride of the sliding window for each
      dimension of the input tensor.
    padding: A string, either `'VALID'` or `'SAME'`. The padding algorithm.
      See the @{tf.nn.convolution$comment here}
    data_format: A string, either `'NDHWC'` or `'NCDHW`' specifying the layout
      of the input and output tensors. Defaults to `'NDHWC'`.
    name: Optional name for the returned tensor.

  Returns:
    A `Tensor` with the same type as `value`.

  Raises:
    ValueError: If input/output depth does not match `filter`'s shape, or if
      padding is other than `'VALID'` or `'SAME'`.
  """
  with ops.name_scope(name, "conv3d_transpose",
                      [value, filter, output_shape]) as name:
    value = ops.convert_to_tensor(value, name="value")
    filter = ops.convert_to_tensor(filter, name="filter")
    axis = 1 if data_format == "NCDHW" else 4
    if not value.get_shape()[axis].is_compatible_with(filter.get_shape()[4]):
      raise ValueError("input channels does not match filter's input channels, "
                       "{} != {}".format(value.get_shape()[axis],
                                         filter.get_shape()[4]))

    output_shape_ = ops.convert_to_tensor(output_shape, name="output_shape")
    if not output_shape_.get_shape().is_compatible_with(tensor_shape.vector(5)):
      raise ValueError("output_shape must have shape (5,), got {}"
                       .format(output_shape_.get_shape()))

    if isinstance(output_shape, (list, np.ndarray)):
      # output_shape's shape should be == [5] if reached this point.
      if not filter.get_shape()[3].is_compatible_with(output_shape[4]):
        raise ValueError(
            "output_shape does not match filter's output channels, "
            "{} != {}".format(output_shape[4], filter.get_shape()[3]))

    if padding != "VALID" and padding != "SAME":
      raise ValueError("padding must be either VALID or SAME:"
                       " {}".format(padding))

    return gen_nn_ops.conv3d_backprop_input_v2(input_sizes=output_shape_,
                                               filter=filter,
                                               out_backprop=value,
                                               strides=strides,
                                               padding=padding,
                                               data_format=data_format,
                                               name=name)


# pylint: disable=protected-access
def bias_add(value, bias, data_format=None, name=None):
  """Adds `bias` to `value`.

  This is (mostly) a special case of `tf.add` where `bias` is restricted to 1-D.
  Broadcasting is supported, so `value` may have any number of dimensions.
  Unlike `tf.add`, the type of `bias` is allowed to differ from `value` in the
  case where both types are quantized.

  Args:
    value: A `Tensor` with type `float`, `double`, `int64`, `int32`, `uint8`,
      `int16`, `int8`, `complex64`, or `complex128`.
    bias: A 1-D `Tensor` with size matching the last dimension of `value`.
      Must be the same type as `value` unless `value` is a quantized type,
      in which case a different quantized type may be used.
    data_format: A string. 'NHWC' and 'NCHW' are supported.
    name: A name for the operation (optional).

  Returns:
    A `Tensor` with the same type as `value`.
  """
  with ops.name_scope(name, "BiasAdd", [value, bias]) as name:
    value = ops.convert_to_tensor(value, name="input")
    bias = ops.convert_to_tensor(bias, dtype=value.dtype, name="bias")
    return gen_nn_ops._bias_add(value, bias, data_format=data_format, name=name)


# pylint: disable=protected-access
def bias_add_v1(value, bias, name=None):
  """Adds `bias` to `value`.

  This is a deprecated version of bias_add and will soon to be removed.

  This is (mostly) a special case of `tf.add` where `bias` is restricted to 1-D.
  Broadcasting is supported, so `value` may have any number of dimensions.
  Unlike `tf.add`, the type of `bias` is allowed to differ from `value` in the
  case where both types are quantized.

  Args:
    value: A `Tensor` with type `float`, `double`, `int64`, `int32`, `uint8`,
      `int16`, `int8`, `complex64`, or `complex128`.
    bias: A 1-D `Tensor` with size matching the last dimension of `value`.
      Must be the same type as `value` unless `value` is a quantized type,
      in which case a different quantized type may be used.
    name: A name for the operation (optional).

  Returns:
    A `Tensor` with the same type as `value`.
  """
  with ops.name_scope(name, "BiasAddV1", [value, bias]) as name:
    value = ops.convert_to_tensor(value, name="input")
    bias = ops.convert_to_tensor(bias, dtype=value.dtype, name="bias")
    return gen_nn_ops._bias_add_v1(value, bias, name=name)


def crelu(features, name=None):
  """Computes Concatenated ReLU.

  Concatenates a ReLU which selects only the positive part of the activation
  with a ReLU which selects only the *negative* part of the activation.
  Note that as a result this non-linearity doubles the depth of the activations.
  Source: [Understanding and Improving Convolutional Neural Networks via Concatenated Rectified Linear Units. W. Shang, et al.](https://arxiv.org/abs/1603.05201)

  Args:
    features: A `Tensor` with type `float`, `double`, `int32`, `int64`, `uint8`,
      `int16`, or `int8`.
    name: A name for the operation (optional).

  Returns:
    A `Tensor` with the same type as `features`.
  """
  with ops.name_scope(name, "CRelu", [features]) as name:
    features = ops.convert_to_tensor(features, name="features")
    c = array_ops.concat([features, -features], -1, name=name)
    return gen_nn_ops.relu(c)


def relu6(features, name=None):
  """Computes Rectified Linear 6: `min(max(features, 0), 6)`.
  Source: [Convolutional Deep Belief Networks on CIFAR-10. A. Krizhevsky](http://www.cs.utoronto.ca/~kriz/conv-cifar10-aug2010.pdf)

  Args:
    features: A `Tensor` with type `float`, `double`, `int32`, `int64`, `uint8`,
      `int16`, or `int8`.
    name: A name for the operation (optional).

  Returns:
    A `Tensor` with the same type as `features`.
  """
  with ops.name_scope(name, "Relu6", [features]) as name:
    features = ops.convert_to_tensor(features, name="features")
    return gen_nn_ops._relu6(features, name=name)


def leaky_relu(features, alpha=0.2, name=None):
  """Compute the Leaky ReLU activation function.

  "Rectifier Nonlinearities Improve Neural Network Acoustic Models"
  AL Maas, AY Hannun, AY Ng - Proc. ICML, 2013
  http://web.stanford.edu/~awni/papers/relu_hybrid_icml2013_final.pdf

  Args:
    features: A `Tensor` representing preactivation values.
    alpha: Slope of the activation function at x < 0.
    name: A name for the operation (optional).

  Returns:
    The activation value.
  """
  with ops.name_scope(name, "LeakyRelu", [features, alpha]):
    features = ops.convert_to_tensor(features, name="features")
    alpha = ops.convert_to_tensor(alpha, name="alpha")
    return math_ops.maximum(alpha * features, features)


def _flatten_outer_dims(logits):
  """Flattens logits' outer dimensions and keep its last dimension."""
  rank = array_ops.rank(logits)
  last_dim_size = array_ops.slice(
      array_ops.shape(logits), [math_ops.subtract(rank, 1)], [1])
  output = array_ops.reshape(logits, array_ops.concat([[-1], last_dim_size], 0))

  # Set output shape if known.
  if context.in_graph_mode():
    shape = logits.get_shape()
    if shape is not None and shape.dims is not None:
      shape = shape.as_list()
      product = 1
      product_valid = True
      for d in shape[:-1]:
        if d is None:
          product_valid = False
          break
        else:
          product *= d
      if product_valid:
        output_shape = [product, shape[-1]]
        output.set_shape(output_shape)

  return output


def _softmax(logits, compute_op, dim=-1, name=None):
  """Helper function for softmax and log_softmax.

  It reshapes and transposes the input logits into a 2-D Tensor and then invokes
  the tf.nn._softmax or tf.nn._log_softmax function. The output would be
  transposed and reshaped back.

  Args:
    logits: A non-empty `Tensor`. Must be one of the following types: `half`,
      `float32`, `float64`.
    compute_op: Either gen_nn_ops._softmax or gen_nn_ops._log_softmax
    dim: The dimension softmax would be performed on. The default is -1 which
      indicates the last dimension.
    name: A name for the operation (optional).

  Returns:
    A `Tensor`. Has the same type as `logits`. Same shape as `logits`.
  Raises:
    InvalidArgumentError: if `logits` is empty or `dim` is beyond the last
      dimension of `logits`.
  """
  def _swap_axis(logits, dim_index, last_index, name=None):
    """Swaps logits's dim_index and last_index."""
    return array_ops.transpose(logits,
                               array_ops.concat([
                                   math_ops.range(dim_index), [last_index],
                                   math_ops.range(dim_index + 1, last_index),
                                   [dim_index]
                               ], 0), name=name)

  logits = ops.convert_to_tensor(logits)

  # We need its original shape for shape inference.
  shape = logits.get_shape()
  is_last_dim = (dim is -1) or (dim == shape.ndims - 1)

  if shape.ndims is 2 and is_last_dim:
    return compute_op(logits, name=name)

  # If dim is the last dimension, simply reshape the logits to a matrix and
  # apply the internal softmax.
  if is_last_dim:
    input_shape = array_ops.shape(logits)
    logits = _flatten_outer_dims(logits)
    output = compute_op(logits)
    output = array_ops.reshape(output, input_shape, name=name)
    return output

  # If dim is not the last dimension, we have to do a reshape and transpose so
  # that we can still perform softmax on its last dimension.

  # Swap logits' dimension of dim and its last dimension.
  input_rank = array_ops.rank(logits)
  logits = _swap_axis(logits, dim, math_ops.subtract(input_rank, 1))
  shape_after_swap = array_ops.shape(logits)

  # Reshape logits into a matrix.
  logits = _flatten_outer_dims(logits)

  # Do the actual softmax on its last dimension.
  output = compute_op(logits)

  # Transform back the output tensor.
  output = array_ops.reshape(output, shape_after_swap)
  output = _swap_axis(output, dim, math_ops.subtract(input_rank, 1), name=name)

  # Make shape inference work since reshape and transpose may erase its static
  # shape.
  output.set_shape(shape)

  return output


@deprecation.deprecated_args(None, "dim is deprecated, use axis instead", "dim")
def softmax(logits, axis=None, name=None, dim=None):
  """Computes softmax activations.

  This function performs the equivalent of

      softmax = tf.exp(logits) / tf.reduce_sum(tf.exp(logits), axis)

  Args:
    logits: A non-empty `Tensor`. Must be one of the following types: `half`,
      `float32`, `float64`.
    axis: The dimension softmax would be performed on. The default is -1 which
      indicates the last dimension.
    name: A name for the operation (optional).
    dim: Deprecated alias for `axis`.

  Returns:
    A `Tensor`. Has the same type and shape as `logits`.

  Raises:
    InvalidArgumentError: if `logits` is empty or `axis` is beyond the last
      dimension of `logits`.
  """
  axis = deprecation.deprecated_argument_lookup("axis", axis, "dim", dim)
  if axis is None:
    axis = -1
  return _softmax(logits, gen_nn_ops._softmax, axis, name)


@deprecation.deprecated_args(None, "dim is deprecated, use axis instead", "dim")
def log_softmax(logits, axis=None, name=None, dim=None):
  """Computes log softmax activations.

  For each batch `i` and class `j` we have

      logsoftmax = logits - log(reduce_sum(exp(logits), axis))

  Args:
    logits: A non-empty `Tensor`. Must be one of the following types: `half`,
      `float32`, `float64`.
    axis: The dimension softmax would be performed on. The default is -1 which
      indicates the last dimension.
    name: A name for the operation (optional).
    dim: Deprecated alias for `axis`.

  Returns:
    A `Tensor`. Has the same type as `logits`. Same shape as `logits`.

  Raises:
    InvalidArgumentError: if `logits` is empty or `axis` is beyond the last
      dimension of `logits`.
  """
  axis = deprecation.deprecated_argument_lookup("axis", axis, "dim", dim)
  if axis is None:
    axis = -1
  return _softmax(logits, gen_nn_ops._log_softmax, axis, name)


def _ensure_xent_args(name, sentinel, labels, logits):
  # Make sure that all arguments were passed as named arguments.
  if sentinel is not None:
    raise ValueError("Only call `%s` with "
                     "named arguments (labels=..., logits=..., ...)" % name)
  if labels is None or logits is None:
    raise ValueError("Both labels and logits must be provided.")


def softmax_cross_entropy_with_logits_v2(_sentinel=None,  # pylint: disable=invalid-name
                                         labels=None, logits=None,
                                         dim=-1, name=None):
  """Computes softmax cross entropy between `logits` and `labels`.

  Measures the probability error in discrete classification tasks in which the
  classes are mutually exclusive (each entry is in exactly one class).  For
  example, each CIFAR-10 image is labeled with one and only one label: an image
  can be a dog or a truck, but not both.

  **NOTE:**  While the classes are mutually exclusive, their probabilities
  need not be.  All that is required is that each row of `labels` is
  a valid probability distribution.  If they are not, the computation of the
  gradient will be incorrect.

  If using exclusive `labels` (wherein one and only
  one class is true at a time), see `sparse_softmax_cross_entropy_with_logits`.

  **WARNING:** This op expects unscaled logits, since it performs a `softmax`
  on `logits` internally for efficiency.  Do not call this op with the
  output of `softmax`, as it will produce incorrect results.

  `logits` and `labels` must have the same shape, e.g.
  `[batch_size, num_classes]` and the same dtype (either `float16`, `float32`,
  or `float64`).

  Backpropagation will happen into both `logits` and `labels`.  To disallow
  backpropagation into `labels`, pass label tensors through a `stop_gradients`
  before feeding it to this function.

  **Note that to avoid confusion, it is required to pass only named arguments to
  this function.**

  Args:
    _sentinel: Used to prevent positional parameters. Internal, do not use.
    labels: Each row `labels[i]` must be a valid probability distribution.
    logits: Unscaled log probabilities.
    dim: The class dimension. Defaulted to -1 which is the last dimension.
    name: A name for the operation (optional).

  Returns:
    A 1-D `Tensor` of length `batch_size` of the same type as `logits` with the
    softmax cross entropy loss.
  """
  _ensure_xent_args("softmax_cross_entropy_with_logits", _sentinel,
                    labels, logits)

  # TODO(pcmurray) Raise an error when the labels do not sum to 1. Note: This
  # could break users who call this with bad labels, but disregard the bad
  # results.

  with ops.name_scope(
      name, "softmax_cross_entropy_with_logits", [logits, labels]) as name:
    logits = ops.convert_to_tensor(logits, name="logits")
    labels = ops.convert_to_tensor(labels, name="labels")
    precise_logits = math_ops.cast(logits, dtypes.float32) if (
        logits.dtype == dtypes.float16) else logits
    # labels and logits must be of the same type
    labels = math_ops.cast(labels, precise_logits.dtype)
    input_rank = array_ops.rank(precise_logits)
    # For shape inference.
    shape = logits.get_shape()

    # Move the dim to the end if dim is not the last dimension.
    if dim is not -1:
      def _move_dim_to_end(tensor, dim_index, rank):
        return array_ops.transpose(tensor,
                                   array_ops.concat([
                                       math_ops.range(dim_index),
                                       math_ops.range(dim_index + 1, rank),
                                       [dim_index]
                                   ], 0))

      precise_logits = _move_dim_to_end(precise_logits, dim, input_rank)
      labels = _move_dim_to_end(labels, dim, input_rank)

    input_shape = array_ops.shape(precise_logits)

    # Make precise_logits and labels into matrices.
    precise_logits = _flatten_outer_dims(precise_logits)
    labels = _flatten_outer_dims(labels)

    # Do the actual op computation.
    # The second output tensor contains the gradients.  We use it in
    # _CrossEntropyGrad() in nn_grad but not here.
    cost, unused_backprop = gen_nn_ops._softmax_cross_entropy_with_logits(
        precise_logits, labels, name=name)

    # The output cost shape should be the input minus dim.
    output_shape = array_ops.slice(input_shape, [0],
                                   [math_ops.subtract(input_rank, 1)])
    cost = array_ops.reshape(cost, output_shape)

    # Make shape inference work since reshape and transpose may erase its static
    # shape.
    if context.in_graph_mode() and shape is not None and shape.dims is not None:
      shape = shape.as_list()
      del shape[dim]
      cost.set_shape(shape)

    if logits.dtype == dtypes.float16:
      return math_ops.cast(cost, dtypes.float16)
    else:
      return cost


_XENT_DEPRECATION = """
Future major versions of TensorFlow will allow gradients to flow
into the labels input on backprop by default.

See tf.nn.softmax_cross_entropy_with_logits_v2.
"""


@deprecation.deprecated(date=None, instructions=_XENT_DEPRECATION)
def softmax_cross_entropy_with_logits(_sentinel=None,  # pylint: disable=invalid-name
                                      labels=None, logits=None,
                                      dim=-1, name=None):
  """Computes softmax cross entropy between `logits` and `labels`.

  Measures the probability error in discrete classification tasks in which the
  classes are mutually exclusive (each entry is in exactly one class).  For
  example, each CIFAR-10 image is labeled with one and only one label: an image
  can be a dog or a truck, but not both.

  **NOTE:**  While the classes are mutually exclusive, their probabilities
  need not be.  All that is required is that each row of `labels` is
  a valid probability distribution.  If they are not, the computation of the
  gradient will be incorrect.

  If using exclusive `labels` (wherein one and only
  one class is true at a time), see `sparse_softmax_cross_entropy_with_logits`.

  **WARNING:** This op expects unscaled logits, since it performs a `softmax`
  on `logits` internally for efficiency.  Do not call this op with the
  output of `softmax`, as it will produce incorrect results.

  `logits` and `labels` must have the same shape, e.g.
  `[batch_size, num_classes]` and the same dtype (either `float16`, `float32`,
  or `float64`).

  Backpropagation will happen only into `logits`.  To calculate a cross entropy
  loss that allows backpropagation into both `logits` and `labels`, see
  @{tf.nn.softmax_cross_entropy_with_logits_v2}.

  **Note that to avoid confusion, it is required to pass only named arguments to
  this function.**

  Args:
    _sentinel: Used to prevent positional parameters. Internal, do not use.
    labels: Each row `labels[i]` must be a valid probability distribution.
    logits: Unscaled log probabilities.
    dim: The class dimension. Defaulted to -1 which is the last dimension.
    name: A name for the operation (optional).

  Returns:
    A 1-D `Tensor` of length `batch_size` of the same type as `logits` with the
    softmax cross entropy loss.
  """
  _ensure_xent_args("softmax_cross_entropy_with_logits", _sentinel,
                    labels, logits)

  with ops.name_scope(
      name, "softmax_cross_entropy_with_logits_sg", [logits, labels]) as name:
    labels = array_ops.stop_gradient(labels, name="labels_stop_gradient")

  return softmax_cross_entropy_with_logits_v2(
      labels=labels, logits=logits, dim=dim, name=name)


def sparse_softmax_cross_entropy_with_logits(_sentinel=None,  # pylint: disable=invalid-name
                                             labels=None, logits=None,
                                             name=None):
  """Computes sparse softmax cross entropy between `logits` and `labels`.

  Measures the probability error in discrete classification tasks in which the
  classes are mutually exclusive (each entry is in exactly one class).  For
  example, each CIFAR-10 image is labeled with one and only one label: an image
  can be a dog or a truck, but not both.

  **NOTE:**  For this operation, the probability of a given label is considered
  exclusive.  That is, soft classes are not allowed, and the `labels` vector
  must provide a single specific index for the true class for each row of
  `logits` (each minibatch entry).  For soft softmax classification with
  a probability distribution for each entry, see
  `softmax_cross_entropy_with_logits`.

  **WARNING:** This op expects unscaled logits, since it performs a `softmax`
  on `logits` internally for efficiency.  Do not call this op with the
  output of `softmax`, as it will produce incorrect results.

  A common use case is to have logits of shape `[batch_size, num_classes]` and
  labels of shape `[batch_size]`. But higher dimensions are supported.

  **Note that to avoid confusion, it is required to pass only named arguments to
  this function.**

  Args:
    _sentinel: Used to prevent positional parameters. Internal, do not use.
    labels: `Tensor` of shape `[d_0, d_1, ..., d_{r-1}]` (where `r` is rank of
      `labels` and result) and dtype `int32` or `int64`. Each entry in `labels`
      must be an index in `[0, num_classes)`. Other values will raise an
      exception when this op is run on CPU, and return `NaN` for corresponding
      loss and gradient rows on GPU.
    logits: Unscaled log probabilities of shape
      `[d_0, d_1, ..., d_{r-1}, num_classes]` and dtype `float32` or `float64`.
    name: A name for the operation (optional).

  Returns:
    A `Tensor` of the same shape as `labels` and of the same type as `logits`
    with the softmax cross entropy loss.

  Raises:
    ValueError: If logits are scalars (need to have rank >= 1) or if the rank
      of the labels is not equal to the rank of the logits minus one.
  """
  _ensure_xent_args("sparse_softmax_cross_entropy_with_logits", _sentinel,
                    labels, logits)

  # TODO(pcmurray) Raise an error when the label is not an index in
  # [0, num_classes). Note: This could break users who call this with bad
  # labels, but disregard the bad results.

  # Reshape logits and labels to rank 2.
  with ops.name_scope(name, "SparseSoftmaxCrossEntropyWithLogits",
                      [labels, logits]):
    labels = ops.convert_to_tensor(labels)
    logits = ops.convert_to_tensor(logits)
    precise_logits = math_ops.cast(logits, dtypes.float32) if (
        dtypes.as_dtype(logits.dtype) == dtypes.float16) else logits

    # Store label shape for result later.
    labels_static_shape = labels.get_shape()
    labels_shape = array_ops.shape(labels)
    if logits.get_shape().ndims is not None and logits.get_shape().ndims == 0:
      raise ValueError("Logits cannot be scalars - received shape %s." %
                       logits.get_shape())
    if logits.get_shape().ndims is not None and (
        labels_static_shape.ndims is not None and
        labels_static_shape.ndims != logits.get_shape().ndims - 1):
      raise ValueError("Rank mismatch: Rank of labels (received %s) should "
                       "equal rank of logits minus 1 (received %s)." %
                       (labels_static_shape.ndims, logits.get_shape().ndims))
    # Check if no reshapes are required.
    if logits.get_shape().ndims == 2:
      cost, _ = gen_nn_ops._sparse_softmax_cross_entropy_with_logits(
          precise_logits, labels, name=name)
      if logits.dtype == dtypes.float16:
        return math_ops.cast(cost, dtypes.float16)
      else:
        return cost

    # Reshape logits to 2 dim, labels to 1 dim.
    num_classes = array_ops.shape(logits)[array_ops.rank(logits) - 1]
    precise_logits = array_ops.reshape(precise_logits, [-1, num_classes])
    labels = array_ops.reshape(labels, [-1])
    # The second output tensor contains the gradients.  We use it in
    # _CrossEntropyGrad() in nn_grad but not here.
    cost, _ = gen_nn_ops._sparse_softmax_cross_entropy_with_logits(
        precise_logits, labels, name=name)
    cost = array_ops.reshape(cost, labels_shape)
    cost.set_shape(labels_static_shape)
    if logits.dtype == dtypes.float16:
      return math_ops.cast(cost, dtypes.float16)
    else:
      return cost


def avg_pool(value, ksize, strides, padding, data_format="NHWC", name=None):
  """Performs the average pooling on the input.

  Each entry in `output` is the mean of the corresponding size `ksize`
  window in `value`.

  Args:
    value: A 4-D `Tensor` of shape `[batch, height, width, channels]` and type
      `float32`, `float64`, `qint8`, `quint8`, or `qint32`.
    ksize: A 1-D int Tensor of 4 elements.
      The size of the window for each dimension of the input tensor.
    strides: A 1-D int Tensor of 4 elements
      The stride of the sliding window for each dimension of the
      input tensor.
    padding: A string, either `'VALID'` or `'SAME'`. The padding algorithm.
      See the @{tf.nn.convolution$comment here}
    data_format: A string. 'NHWC' and 'NCHW' are supported.
    name: Optional name for the operation.

  Returns:
    A `Tensor` with the same type as `value`.  The average pooled output tensor.
  """
  with ops.name_scope(name, "AvgPool", [value]) as name:
    value = ops.convert_to_tensor(value, name="input")
    return gen_nn_ops._avg_pool(value,
                                ksize=ksize,
                                strides=strides,
                                padding=padding,
                                data_format=data_format,
                                name=name)


def max_pool(value, ksize, strides, padding, data_format="NHWC", name=None):
  """Performs the max pooling on the input.

  Args:
    value: A 4-D `Tensor` of the format specified by `data_format`.
    ksize: A 1-D int Tensor of 4 elements.  The size of the window for
      each dimension of the input tensor.
    strides: A 1-D int Tensor of 4 elements.  The stride of the sliding
      window for each dimension of the input tensor.
    padding: A string, either `'VALID'` or `'SAME'`. The padding algorithm.
      See the @{tf.nn.convolution$comment here}
    data_format: A string. 'NHWC', 'NCHW' and 'NCHW_VECT_C' are supported.
    name: Optional name for the operation.

  Returns:
    A `Tensor` of format specified by `data_format`.
    The max pooled output tensor.
  """
  with ops.name_scope(name, "MaxPool", [value]) as name:
    value = ops.convert_to_tensor(value, name="input")
    return gen_nn_ops._max_pool(value,
                                ksize=ksize,
                                strides=strides,
                                padding=padding,
                                data_format=data_format,
                                name=name)


@ops.RegisterStatistics("Conv2D", "flops")
def _calc_conv_flops(graph, node):
  """Calculates the compute resources needed for Conv2D."""
  input_shape = graph_util.tensor_shape_from_node_def_name(graph, node.input[0])
  input_shape.assert_is_fully_defined()
  filter_shape = graph_util.tensor_shape_from_node_def_name(graph,
                                                            node.input[1])
  filter_shape.assert_is_fully_defined()
  output_shape = graph_util.tensor_shape_from_node_def_name(graph, node.name)
  output_shape.assert_is_fully_defined()
  filter_height = int(filter_shape[0])
  filter_width = int(filter_shape[1])
  filter_in_depth = int(filter_shape[2])
  output_count = np.prod(output_shape.as_list())
  return ops.OpStats("flops", (output_count * filter_in_depth * filter_height *
                               filter_width * 2))


@ops.RegisterStatistics("DepthwiseConv2dNative", "flops")
def _calc_depthwise_conv_flops(graph, node):
  """Calculates the compute resources needed for DepthwiseConv2dNative."""
  input_shape = graph_util.tensor_shape_from_node_def_name(graph, node.input[0])
  input_shape.assert_is_fully_defined()
  filter_shape = graph_util.tensor_shape_from_node_def_name(graph,
                                                            node.input[1])
  filter_shape.assert_is_fully_defined()
  output_shape = graph_util.tensor_shape_from_node_def_name(graph, node.name)
  output_shape.assert_is_fully_defined()
  filter_height = int(filter_shape[0])
  filter_width = int(filter_shape[1])
  output_count = np.prod(output_shape.as_list())
  return ops.OpStats("flops", (output_count * filter_height * filter_width * 2))


@ops.RegisterStatistics("BiasAdd", "flops")
def _calc_bias_add_flops(graph, node):
  """Calculates the computing needed for BiasAdd."""
  input_shape = graph_util.tensor_shape_from_node_def_name(graph, node.input[0])
  input_shape.assert_is_fully_defined()
  input_count = np.prod(input_shape.as_list())
  return ops.OpStats("flops", input_count)


def xw_plus_b(x, weights, biases, name=None):  # pylint: disable=invalid-name
  """Computes matmul(x, weights) + biases.

  Args:
    x: a 2D tensor.  Dimensions typically: batch, in_units
    weights: a 2D tensor.  Dimensions typically: in_units, out_units
    biases: a 1D tensor.  Dimensions: out_units
    name: A name for the operation (optional).  If not specified
      "xw_plus_b" is used.

  Returns:
    A 2-D Tensor computing matmul(x, weights) + biases.
    Dimensions typically: batch, out_units.
  """
  with ops.name_scope(name, "xw_plus_b", [x, weights, biases]) as name:
    x = ops.convert_to_tensor(x, name="x")
    weights = ops.convert_to_tensor(weights, name="weights")
    biases = ops.convert_to_tensor(biases, name="biases")
    mm = math_ops.matmul(x, weights)
    return bias_add(mm, biases, name=name)


def xw_plus_b_v1(x, weights, biases, name=None):  # pylint: disable=invalid-name
  """Computes matmul(x, weights) + biases.

  This is a deprecated version of that will soon be removed.

  Args:
    x: a 2D tensor.  Dimensions typically: batch, in_units
    weights: a 2D tensor.  Dimensions typically: in_units, out_units
    biases: a 1D tensor.  Dimensions: out_units
    name: A name for the operation (optional).  If not specified
      "xw_plus_b_v1" is used.

  Returns:
    A 2-D Tensor computing matmul(x, weights) + biases.
    Dimensions typically: batch, out_units.
  """
  with ops.name_scope(name, "xw_plus_b_v1", [x, weights, biases]) as name:
    x = ops.convert_to_tensor(x, name="x")
    weights = ops.convert_to_tensor(weights, name="weights")
    biases = ops.convert_to_tensor(biases, name="biases")
    mm = math_ops.matmul(x, weights)
    return bias_add_v1(mm, biases, name=name)


def dropout(x, keep_prob, noise_shape=None, seed=None, name=None):  # pylint: disable=invalid-name
  """Computes dropout.

  With probability `keep_prob`, outputs the input element scaled up by
  `1 / keep_prob`, otherwise outputs `0`.  The scaling is so that the expected
  sum is unchanged.

  By default, each element is kept or dropped independently.  If `noise_shape`
  is specified, it must be
  [broadcastable](http://docs.scipy.org/doc/numpy/user/basics.broadcasting.html)
  to the shape of `x`, and only dimensions with `noise_shape[i] == shape(x)[i]`
  will make independent decisions.  For example, if `shape(x) = [k, l, m, n]`
  and `noise_shape = [k, 1, 1, n]`, each batch and channel component will be
  kept independently and each row and column will be kept or not kept together.

  Args:
    x: A floating point tensor.
    keep_prob: A scalar `Tensor` with the same type as x. The probability
      that each element is kept.
    noise_shape: A 1-D `Tensor` of type `int32`, representing the
      shape for randomly generated keep/drop flags.
    seed: A Python integer. Used to create random seeds. See
      @{tf.set_random_seed}
      for behavior.
    name: A name for this operation (optional).

  Returns:
    A Tensor of the same shape of `x`.

  Raises:
    ValueError: If `keep_prob` is not in `(0, 1]` or if `x` is not a floating
      point tensor.
  """
  with ops.name_scope(name, "dropout", [x]) as name:
    x = ops.convert_to_tensor(x, name="x")
    if not x.dtype.is_floating:
      raise ValueError("x has to be a floating point tensor since it's going to"
                       " be scaled. Got a %s tensor instead." % x.dtype)
    if isinstance(keep_prob, numbers.Real) and not 0 < keep_prob <= 1:
      raise ValueError("keep_prob must be a scalar tensor or a float in the "
                       "range (0, 1], got %g" % keep_prob)
    keep_prob = ops.convert_to_tensor(keep_prob,
                                      dtype=x.dtype,
                                      name="keep_prob")
    keep_prob.get_shape().assert_is_compatible_with(tensor_shape.scalar())

    # Do nothing if we know keep_prob == 1
    if tensor_util.constant_value(keep_prob) == 1:
      return x

    noise_shape = noise_shape if noise_shape is not None else array_ops.shape(x)
    # uniform [keep_prob, 1.0 + keep_prob)
    random_tensor = keep_prob
    random_tensor += random_ops.random_uniform(noise_shape,
                                               seed=seed,
                                               dtype=x.dtype)
    # 0. if [keep_prob, 1.0) and 1. if [1.0, 1.0 + keep_prob)
    binary_tensor = math_ops.floor(random_tensor)
    ret = math_ops.div(x, keep_prob) * binary_tensor
    if context.in_graph_mode():
      ret.set_shape(x.get_shape())
    return ret


def top_k(input, k=1, sorted=True, name=None):
  """Finds values and indices of the `k` largest entries for the last dimension.

  If the input is a vector (rank=1), finds the `k` largest entries in the vector
  and outputs their values and indices as vectors.  Thus `values[j]` is the
  `j`-th largest entry in `input`, and its index is `indices[j]`.

  For matrices (resp. higher rank input), computes the top `k` entries in each
  row (resp. vector along the last dimension).  Thus,

      values.shape = indices.shape = input.shape[:-1] + [k]

  If two elements are equal, the lower-index element appears first.

  Args:
    input: 1-D or higher `Tensor` with last dimension at least `k`.
    k: 0-D `int32` `Tensor`.  Number of top elements to look for along the last
      dimension (along each row for matrices).
    sorted: If true the resulting `k` elements will be sorted by the values in
      descending order.
    name: Optional name for the operation.

  Returns:
    values: The `k` largest elements along each last dimensional slice.
    indices: The indices of `values` within the last dimension of `input`.
  """
  return gen_nn_ops._top_kv2(input, k=k, sorted=sorted, name=name)


def nth_element(input, n, reverse=False, name=None):
  r"""Finds values of the `n`-th order statistic for the last dmension.

  If the input is a vector (rank-1), finds the entries which is the nth-smallest
  value in the vector and outputs their values as scalar tensor.

  For matrices (resp. higher rank input), computes the entries which is the
  nth-smallest value in each row (resp. vector along the last dimension). Thus,

      values.shape = input.shape[:-1]

  Args:
    input: 1-D or higher `Tensor` with last dimension at least `n+1`.
    n: A `Tensor` of type `int32`.
      0-D. Position of sorted vector to select along the last dimension (along
      each row for matrices). Valid range of n is `[0, input.shape[:-1])`
    reverse: An optional `bool`. Defaults to `False`.
      When set to True, find the nth-largest value in the vector and vice
      versa.
    name: A name for the operation (optional).

  Returns:
    A `Tensor`. Has the same type as `input`.
    The `n`-th order statistic along each last dimensional slice.
  """
  return gen_nn_ops.nth_element(input, n, reverse=reverse, name=name)


@deprecation.deprecated_arg_values(
<<<<<<< HEAD
    None, '`NCHW` for data_format is deprecated, use `NCW` instead',
    warn_once=True, data_format="NCHW")
@deprecation.deprecated_arg_values(
    None, '`NHWC` for data_format is deprecated, use `NWC` instead',
=======
    None, "`NCHW` for data_format is deprecated, use `NCW` instead",
    warn_once=True, data_format="NCHW")
@deprecation.deprecated_arg_values(
    None, "`NHWC` for data_format is deprecated, use `NWC` instead",
>>>>>>> e4532d20
    warn_once=True, data_format="NHWC")
def conv1d(value, filters, stride, padding,
           use_cudnn_on_gpu=None, data_format=None,
           name=None):
  r"""Computes a 1-D convolution given 3-D input and filter tensors.

  Given an input tensor of shape
    [batch, in_width, in_channels]
  if data_format is "NWC", or
    [batch, in_channels, in_width]
  if data_format is "NCW",
  and a filter / kernel tensor of shape
  [filter_width, in_channels, out_channels], this op reshapes
  the arguments to pass them to conv2d to perform the equivalent
  convolution operation.

  Internally, this op reshapes the input tensors and invokes `tf.nn.conv2d`.
  For example, if `data_format` does not start with "NC", a tensor of shape
    [batch, in_width, in_channels]
  is reshaped to
    [batch, 1, in_width, in_channels],
  and the filter is reshaped to
    [1, filter_width, in_channels, out_channels].
  The result is then reshaped back to
    [batch, out_width, out_channels]
  \(where out_width is a function of the stride and padding as in conv2d\) and
  returned to the caller.

  Args:
    value: A 3D `Tensor`.  Must be of type `float32` or `float64`.
    filters: A 3D `Tensor`.  Must have the same type as `input`.
    stride: An `integer`.  The number of entries by which
      the filter is moved right at each step.
    padding: 'SAME' or 'VALID'
    use_cudnn_on_gpu: An optional `bool`.  Defaults to `True`.
    data_format: An optional `string` from `"NWC", "NCW"`.  Defaults
      to `"NWC"`, the data is stored in the order of
      [batch, in_width, in_channels].  The `"NCW"` format stores
      data as [batch, in_channels, in_width].
    name: A name for the operation (optional).

  Returns:
    A `Tensor`.  Has the same type as input.

  Raises:
    ValueError: if `data_format` is invalid.
  """
  with ops.name_scope(name, "conv1d", [value, filters]) as name:
    # Reshape the input tensor to [batch, 1, in_width, in_channels]
    if data_format is None or data_format == "NHWC" or data_format == "NWC":
      data_format = "NHWC"
      spatial_start_dim = 1
      strides = [1, 1, stride, 1]
    elif data_format == "NCHW" or data_format == "NCW":
      data_format = "NCHW"
      spatial_start_dim = 2
      strides = [1, 1, 1, stride]
    else:
      raise ValueError("data_format must be \"NWC\" or \"NCW\".")
    value = array_ops.expand_dims(value, spatial_start_dim)
    filters = array_ops.expand_dims(filters, 0)
    result = gen_nn_ops.conv2d(value, filters, strides, padding,
                               use_cudnn_on_gpu=use_cudnn_on_gpu,
                               data_format=data_format)
    return array_ops.squeeze(result, [spatial_start_dim])


def conv1d_transpose(
    value,
    filter,  # pylint: disable=redefined-builtin
    output_shape,
    stride,
    padding="SAME",
    data_format="NWC",
    name=None):
  """The transpose of `conv1d`.

  This operation is sometimes called "deconvolution" after [Deconvolutional
  Networks](http://www.matthewzeiler.com/pubs/cvpr2010/cvpr2010.pdf), but is
  actually the transpose (gradient) of `conv1d` rather than an actual
  deconvolution.

  Args:
    value: A 3-D `Tensor` of type `float` and shape
      `[batch, in_width, in_channels]` for `NWC` data format or
      `[batch, in_channels, in_width]` for `NCW` data format.
    filter: A 3-D `Tensor` with the same type as `value` and shape
      `[filter_width, output_channels, in_channels]`.  `filter`'s
      `in_channels` dimension must match that of `value`.
    output_shape: A 1-D `Tensor` representing the output shape of the
      deconvolution op.
    stride: An `integer`.  The number of entries by which
      the filter is moved right at each step.
    padding: A string, either `'VALID'` or `'SAME'`. The padding algorithm.
      See the @{tf.nn.convolution$comment here}
    data_format: A string. 'NHWC' and 'NCHW' are supported.
    name: Optional name for the returned tensor.

  Returns:
    A `Tensor` with the same type as `value`.

  Raises:
    ValueError: If input/output depth does not match `filter`'s shape, or if
      padding is other than `'VALID'` or `'SAME'`.
  """
  with ops.name_scope(name, "conv1d_transpose",
                      [value, filter, output_shape]) as name:
    output_shape_ = ops.convert_to_tensor(output_shape, name="output_shape")
    if not output_shape_.get_shape().is_compatible_with(tensor_shape.vector(3)):
      raise ValueError("output_shape must have shape (3,), got {}".format(
          output_shape_.get_shape()))

    # The format could be either NWC or NCW, map to NHWC or NCHW
    if data_format is None or data_format == "NWC":
      data_format_2d = "NHWC"
      axis = 2
    elif data_format == "NCW":
      data_format_2d = "NCHW"
      axis = 1
    else:
      raise ValueError("data_format must be \"NWC\" or \"NCW\".")

    if not value.get_shape()[axis].is_compatible_with(filter.get_shape()[2]):
      raise ValueError("input channels does not match filter's input channels, "
                       "{} != {}".format(value.get_shape()[axis],
                                         filter.get_shape()[2]))

    if isinstance(output_shape, (list, np.ndarray)):
      # output_shape's shape should be == [3] if reached this point.
      if not filter.get_shape()[1].is_compatible_with(output_shape[axis]):
        raise ValueError(
            "output_shape does not match filter's output channels, "
            "{} != {}".format(output_shape[axis],
                              filter.get_shape()[1]))

    if padding != "VALID" and padding != "SAME":
      raise ValueError("padding must be either VALID or SAME:"
                       " {}".format(padding))

    # Reshape the input tensor to [batch, 1, in_width, in_channels]
    if data_format_2d == "NHWC":
      output_shape_ = array_ops.concat(
          [output_shape_[:1], [1], output_shape_[1:]], axis=0)
      spatial_start_dim = 1
      strides = [1, 1, stride, 1]
    else:
      output_shape_ = array_ops.concat(
          [output_shape_[:2], [1], output_shape_[2:]], axis=0)
      spatial_start_dim = 2
      strides = [1, 1, 1, stride]
    value = array_ops.expand_dims(value, spatial_start_dim)
    filter = array_ops.expand_dims(filter, 0)

    result = gen_nn_ops.conv2d_backprop_input(
        input_sizes=output_shape_,
        filter=filter,
        out_backprop=value,
        strides=strides,
        padding=padding,
        data_format=data_format_2d,
        name=name)
    return array_ops.squeeze(result, [spatial_start_dim])


@ops.RegisterStatistics("Dilation2D", "flops")
def _calc_dilation2d_flops(graph, node):
  """Calculates the compute resources needed for Dilation2D."""
  input_shape = graph_util.tensor_shape_from_node_def_name(graph, node.input[0])
  input_shape.assert_is_fully_defined()
  filter_shape = graph_util.tensor_shape_from_node_def_name(graph,
                                                            node.input[1])
  filter_shape.assert_is_fully_defined()
  output_shape = graph_util.tensor_shape_from_node_def_name(graph, node.name)
  output_shape.assert_is_fully_defined()
  filter_height = int(filter_shape[0])
  filter_width = int(filter_shape[1])
  output_count = np.prod(output_shape.as_list())
  return ops.OpStats("flops", (output_count * filter_height * filter_width * 2))


def erosion2d(value, kernel, strides, rates, padding, name=None):
  """Computes the grayscale erosion of 4-D `value` and 3-D `kernel` tensors.

  The `value` tensor has shape `[batch, in_height, in_width, depth]` and the
  `kernel` tensor has shape `[kernel_height, kernel_width, depth]`, i.e.,
  each input channel is processed independently of the others with its own
  structuring function. The `output` tensor has shape
  `[batch, out_height, out_width, depth]`. The spatial dimensions of the
  output tensor depend on the `padding` algorithm. We currently only support the
  default "NHWC" `data_format`.

  In detail, the grayscale morphological 2-D erosion is given by:

      output[b, y, x, c] =
         min_{dy, dx} value[b,
                            strides[1] * y - rates[1] * dy,
                            strides[2] * x - rates[2] * dx,
                            c] -
                      kernel[dy, dx, c]

  Duality: The erosion of `value` by the `kernel` is equal to the negation of
  the dilation of `-value` by the reflected `kernel`.

  Args:
    value: A `Tensor`. 4-D with shape `[batch, in_height, in_width, depth]`.
    kernel: A `Tensor`. Must have the same type as `value`.
      3-D with shape `[kernel_height, kernel_width, depth]`.
    strides: A list of `ints` that has length `>= 4`.
      1-D of length 4. The stride of the sliding window for each dimension of
      the input tensor. Must be: `[1, stride_height, stride_width, 1]`.
    rates: A list of `ints` that has length `>= 4`.
      1-D of length 4. The input stride for atrous morphological dilation.
      Must be: `[1, rate_height, rate_width, 1]`.
    padding: A `string` from: `"SAME", "VALID"`.
      The type of padding algorithm to use.
    name: A name for the operation (optional). If not specified "erosion2d"
      is used.

  Returns:
    A `Tensor`. Has the same type as `value`.
    4-D with shape `[batch, out_height, out_width, depth]`.

  Raises:
    ValueError: If the `value` depth does not match `kernel`' shape, or if
      padding is other than `'VALID'` or `'SAME'`.
  """
  with ops.name_scope(name, "erosion2d", [value, kernel]) as name:
    # Reduce erosion to dilation by duality.
    return math_ops.negative(
        gen_nn_ops.dilation2d(input=math_ops.negative(value),
                              filter=array_ops.reverse_v2(kernel, [0, 1]),
                              strides=strides,
                              rates=rates,
                              padding=padding,
                              name=name))


def in_top_k(predictions, targets, k, name=None):
  r"""Says whether the targets are in the top `K` predictions.

  This outputs a `batch_size` bool array, an entry `out[i]` is `true` if the
  prediction for the target class is among the top `k` predictions among
  all predictions for example `i`. Note that the behavior of `InTopK` differs
  from the `TopK` op in its handling of ties; if multiple classes have the
  same prediction value and straddle the top-`k` boundary, all of those
  classes are considered to be in the top `k`.

  More formally, let

    \\(predictions_i\\) be the predictions for all classes for example `i`,
    \\(targets_i\\) be the target class for example `i`,
    \\(out_i\\) be the output for example `i`,

  $$out_i = predictions_{i, targets_i} \in TopKIncludingTies(predictions_i)$$

  Args:
    predictions: A `Tensor` of type `float32`.
      A `batch_size` x `classes` tensor.
    targets: A `Tensor`. Must be one of the following types: `int32`, `int64`.
      A `batch_size` vector of class ids.
    k: An `int`. Number of top elements to look at for computing precision.
    name: A name for the operation (optional).

  Returns:
    A `Tensor` of type `bool`. Computed Precision at `k` as a `bool Tensor`.
  """
  with ops.name_scope(name, 'in_top_k'):
    return gen_nn_ops._in_top_kv2(predictions, targets, k, name=name)<|MERGE_RESOLUTION|>--- conflicted
+++ resolved
@@ -2254,17 +2254,10 @@
 
 
 @deprecation.deprecated_arg_values(
-<<<<<<< HEAD
-    None, '`NCHW` for data_format is deprecated, use `NCW` instead',
-    warn_once=True, data_format="NCHW")
-@deprecation.deprecated_arg_values(
-    None, '`NHWC` for data_format is deprecated, use `NWC` instead',
-=======
     None, "`NCHW` for data_format is deprecated, use `NCW` instead",
     warn_once=True, data_format="NCHW")
 @deprecation.deprecated_arg_values(
     None, "`NHWC` for data_format is deprecated, use `NWC` instead",
->>>>>>> e4532d20
     warn_once=True, data_format="NHWC")
 def conv1d(value, filters, stride, padding,
            use_cudnn_on_gpu=None, data_format=None,

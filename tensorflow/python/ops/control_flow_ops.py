# Copyright 2015 The TensorFlow Authors. All Rights Reserved.
#
# Licensed under the Apache License, Version 2.0 (the "License");
# you may not use this file except in compliance with the License.
# You may obtain a copy of the License at
#
#     http://www.apache.org/licenses/LICENSE-2.0
#
# Unless required by applicable law or agreed to in writing, software
# distributed under the License is distributed on an "AS IS" BASIS,
# WITHOUT WARRANTIES OR CONDITIONS OF ANY KIND, either express or implied.
# See the License for the specific language governing permissions and
# limitations under the License.
# ==============================================================================
"""Control Flow Operations.

See the @{$python/control_flow_ops} guide.

@@identity
@@identity_n
@@tuple
@@group
@@no_op
@@count_up_to
@@cond
@@case
@@while_loop
@@logical_and
@@logical_not
@@logical_or
@@logical_xor
@@equal
@@not_equal
@@less
@@less_equal
@@greater
@@greater_equal
@@where
@@is_finite
@@is_inf
@@is_nan
@@verify_tensor_all_finite
@@check_numerics
@@add_check_numerics_ops
@@Assert
@@Print
@@timestamp
"""
# pylint: disable=g-bad-name
from __future__ import absolute_import
from __future__ import division
from __future__ import print_function

import abc
import collections
import functools

import six

from tensorflow.core.framework import attr_value_pb2
from tensorflow.core.protobuf import control_flow_pb2
from tensorflow.python.eager import context
from tensorflow.python.framework import constant_op
from tensorflow.python.framework import dtypes
from tensorflow.python.framework import errors
from tensorflow.python.framework import ops
from tensorflow.python.framework import sparse_tensor
from tensorflow.python.framework import tensor_shape
from tensorflow.python.framework import tensor_util
from tensorflow.python.ops import array_ops
from tensorflow.python.ops import control_flow_util as util
from tensorflow.python.ops import gen_array_ops
from tensorflow.python.ops import gen_control_flow_ops
from tensorflow.python.ops import gen_data_flow_ops
from tensorflow.python.ops import gen_logging_ops
from tensorflow.python.ops import math_ops
from tensorflow.python.ops import tensor_array_ops
# go/tf-wildcard-import
# pylint: disable=wildcard-import,undefined-variable
from tensorflow.python.ops.gen_control_flow_ops import *
# pylint: enable=wildcard-import
from tensorflow.python.platform import tf_logging as logging
from tensorflow.python.util import compat
from tensorflow.python.util import deprecation
from tensorflow.python.util import nest
from tensorflow.python.util import tf_should_use
from tensorflow.python.util.tf_export import tf_export

# We override the 'tuple' for a control flow op, so we keep python's
# existing 'tuple' for later use in this module.
_basetuple = tuple


def _summarize_eager(tensor, summarize=None):
  """Returns a summarized string representation of eager `tensor`.

  Args:
    tensor: EagerTensor to summarize
    summarize: Include these many first elements of `array`
  """
  # reshape((-1,)) is the fastest way to get a flat array view
  if tensor._rank():  # pylint: disable=protected-access
    flat = tensor.numpy().reshape((-1,))
    lst = [str(x) for x in flat[:summarize]]
    if len(lst) < flat.size:
      lst.append("...")
  else:
    # tensor.numpy() returns a scalar for zero dimensional arrays
    if summarize != 0:
      lst = [str(tensor.numpy())]
    else:
      lst = []

  return ", ".join(lst)


# pylint: disable=protected-access


# Assert and Print are special symbols in python, so we must
# use an upper-case version of them.
@tf_export("Assert")
@tf_should_use.should_use_result
def Assert(condition, data, summarize=None, name=None):
  """Asserts that the given condition is true.

  If `condition` evaluates to false, print the list of tensors in `data`.
  `summarize` determines how many entries of the tensors to print.

  NOTE: In graph mode, to ensure that Assert executes, one usually attaches
  a dependency:

  ```python
  # Ensure maximum element of x is smaller or equal to 1
  assert_op = tf.Assert(tf.less_equal(tf.reduce_max(x), 1.), [x])
  with tf.control_dependencies([assert_op]):
    ... code using x ...
  ```

  Args:
    condition: The condition to evaluate.
    data: The tensors to print out when condition is false.
    summarize: Print this many entries of each tensor.
    name: A name for this operation (optional).

  Returns:
    assert_op: An `Operation` that, when executed, raises a
    `tf.errors.InvalidArgumentError` if `condition` is not true.
    @compatibility{eager} returns None.

  Raises:
    @compatibility{eager} `tf.errors.InvalidArgumentError` if `condition`
    is not true
  """
  if context.in_eager_mode():
    if not condition:
      xs = ops.convert_n_to_tensor(data)
      data_str = [_summarize_eager(x, summarize) for x in xs]
      raise errors.InvalidArgumentError(
          node_def=None,
          op=None,
          message="Expected '%s' to be true. Summarized data: %s" %
          (condition, "\n".join(data_str)))
    return

  with ops.name_scope(name, "Assert", [condition, data]) as name:
    xs = ops.convert_n_to_tensor(data)
    if all([x.dtype in {dtypes.string, dtypes.int32} for x in xs]):
      # As a simple heuristic, we assume that string and int32 are
      # on host to avoid the need to use cond. If it is not case,
      # we will pay the price copying the tensor to host memory.
      return gen_logging_ops._assert(condition, data, summarize, name="Assert")
    else:
      condition = ops.convert_to_tensor(condition, name="Condition")

      def true_assert():
        return gen_logging_ops._assert(
            condition, data, summarize, name="Assert")

      guarded_assert = cond(condition, no_op, true_assert, name="AssertGuard")
      return guarded_assert.op


def _Identity(data, name=None):
  """Return a tensor with the same shape and contents as the input tensor.

  Args:
    data: A Tensor.
    name: A name for this operation (optional).

  Returns:
    A Tensor with the same type and value as the input Tensor.
  """
  data = ops.internal_convert_to_tensor_or_indexed_slices(data, as_ref=True)
  if isinstance(data, ops.Tensor):
    if data.dtype._is_ref_dtype:  # pylint: disable=protected-access
      return gen_array_ops._ref_identity(data, name=name)
    else:
      return array_ops.identity(data, name=name)
  else:
    if not isinstance(data, (ops.IndexedSlices, sparse_tensor.SparseTensor)):
      raise TypeError("Type %s not supported" % type(data))
    values = _Identity(data.values, name=name)
    indices = array_ops.identity(data.indices, name="indices")
    if isinstance(data, ops.IndexedSlices):
      dense_shape = data.dense_shape
      if dense_shape is not None:
        dense_shape = array_ops.identity(dense_shape, name="dense_shape")
      return ops.IndexedSlices(values, indices, dense_shape)
    else:
      dense_shape = array_ops.identity(data.dense_shape, name="dense_shape")
      return sparse_tensor.SparseTensor(indices, values, dense_shape)


def _NextIteration(data, name=None):
  data = ops.internal_convert_to_tensor_or_indexed_slices(data, as_ref=True)
  if isinstance(data, ops.Tensor):
    if data.dtype._is_ref_dtype:  # pylint: disable=protected-access
      return ref_next_iteration(data, name=name)
    else:
      return next_iteration(data, name=name)
  else:
    if not isinstance(data, (ops.IndexedSlices, sparse_tensor.SparseTensor)):
      raise TypeError("Type %s not supported" % type(data))
    values = _NextIteration(data.values, name=name)
    indices = next_iteration(data.indices, name="indices")
    if isinstance(data, ops.IndexedSlices):
      dense_shape = data.dense_shape
      if dense_shape is not None:
        dense_shape = next_iteration(dense_shape, name="dense_shape")
      return ops.IndexedSlices(values, indices, dense_shape)
    else:
      dense_shape = next_iteration(data.dense_shape, name="dense_shape")
      return sparse_tensor.SparseTensor(indices, values, dense_shape)


def _Enter(data,
           frame_name,
           is_constant=False,
           parallel_iterations=10,
           use_ref=True,
           use_input_shape=True,
           name=None):
  """Creates or finds a child frame, and makes `data` available to it.

  The unique `frame_name` is used by the `Executor` to identify frames. If
  `is_constant` is true, `data` is a constant in the child frame; otherwise
  it may be changed in the child frame. At most `parallel_iterations`
  iterations are run in parallel in the child frame.

  Args:
    data: The tensor to be made available to the child frame.
    frame_name: The name of the child frame.
    is_constant: If true, the output is constant within the child frame.
    parallel_iterations: The number of iterations allowed to run in parallel.
    use_ref: If true, use ref_enter if data is of ref type.
    name: A name for this operation (optional).

  Returns:
    The same tensor as `data`.
  """
  data = ops.internal_convert_to_tensor_or_indexed_slices(data, as_ref=True)
  if isinstance(data, ops.Tensor):
    if data.dtype._is_ref_dtype and use_ref:  # pylint: disable=protected-access
      result = gen_control_flow_ops._ref_enter(
          data, frame_name, is_constant, parallel_iterations, name=name)
    else:
      result = gen_control_flow_ops._enter(
          data, frame_name, is_constant, parallel_iterations, name=name)
    if use_input_shape:
      result.set_shape(data.get_shape())
    return result
  else:
    if not isinstance(data, (ops.IndexedSlices, sparse_tensor.SparseTensor)):
      raise TypeError("Type %s not supported" % type(data))
    values = _Enter(
        data.values,
        frame_name,
        is_constant,
        parallel_iterations=parallel_iterations,
        use_input_shape=use_input_shape,
        name=name)
    indices = gen_control_flow_ops._enter(
        data.indices,
        frame_name,
        is_constant,
        parallel_iterations,
        name="indices")
    if use_input_shape:
      indices.set_shape(data.indices.get_shape())
    if isinstance(data, ops.IndexedSlices):
      dense_shape = data.dense_shape
      if dense_shape is not None:
        dense_shape = gen_control_flow_ops._enter(
            dense_shape,
            frame_name,
            is_constant,
            parallel_iterations,
            name="dense_shape")
        if use_input_shape:
          dense_shape.set_shape(data.dense_shape.get_shape())
      return ops.IndexedSlices(values, indices, dense_shape)
    else:
      dense_shape = gen_control_flow_ops._enter(
          data.dense_shape,
          frame_name,
          is_constant,
          parallel_iterations,
          name="dense_shape")
      if use_input_shape:
        dense_shape.set_shape(data.dense_shape.get_shape())
      return sparse_tensor.SparseTensor(indices, values, dense_shape)


def exit(data, name=None):  # pylint: disable=redefined-builtin
  """Exits the current frame to its parent frame.

  Exit makes its input `data` available to the parent frame.

  Args:
    data: The tensor to be made available to the parent frame.
    name: A name for this operation (optional).

  Returns:
    The same tensor as `data`.
  """
  data = ops.internal_convert_to_tensor_or_indexed_slices(data, as_ref=True)
  if isinstance(data, ops.Tensor):
    if data.dtype._is_ref_dtype:  # pylint: disable=protected-access
      return gen_control_flow_ops.ref_exit(data, name)
    else:
      return gen_control_flow_ops._exit(data, name)
  else:
    if not isinstance(data, (ops.IndexedSlices, sparse_tensor.SparseTensor)):
      raise TypeError("Type %s not supported" % type(data))
    values = exit(data.values, name=name)
    indices = gen_control_flow_ops._exit(data.indices, name="indices")
    if isinstance(data, ops.IndexedSlices):
      dense_shape = data.dense_shape
      if dense_shape is not None:
        dense_shape = gen_control_flow_ops._exit(dense_shape, name)
      return ops.IndexedSlices(values, indices, dense_shape)
    else:
      dense_shape = gen_control_flow_ops._exit(data.dense_shape, name)
      return sparse_tensor.SparseTensor(indices, values, dense_shape)


def switch(data, pred, dtype=None, name=None):
  """Forwards `data` to an output determined by `pred`.

  If `pred` is false, the `data` input is forwarded to the first output.
  Otherwise, the data goes to the second output.

  This op handles `Tensor`s and `IndexedSlices`.

  Args:
    data: The tensor to be forwarded to the appropriate output.
    pred: A scalar that specifies which output port will receive data.
    dtype: Optional element type for the returned tensor. If missing,
           the type is inferred from the type of `value`.
    name: A name for this operation (optional).

  Returns:
    `(output_false, output_true)`: If `pred` is true, data will be forwarded
    to `output_true`, otherwise it goes to `output_false`.
  """
  with ops.name_scope(name, "Switch", [data, pred]) as name:
    data = ops.internal_convert_to_tensor_or_indexed_slices(
        data, dtype=dtype, name="data", as_ref=True)
    pred = ops.convert_to_tensor(pred, name="pred")
    if isinstance(data, ops.Tensor):
      return gen_control_flow_ops.switch(data, pred, name=name)
    else:
      if not isinstance(data, (ops.IndexedSlices, sparse_tensor.SparseTensor)):
        raise TypeError("Type %s not supported" % type(data))
      val, ind = data.values, data.indices
      val_f, val_t = gen_control_flow_ops.switch(val, pred, name=name)
      ind_f, ind_t = gen_control_flow_ops.switch(ind, pred, name="indices")
      if isinstance(data, ops.IndexedSlices):
        dense_shape = data.dense_shape
        if dense_shape is not None:
          dense_shape_f, dense_shape_t = gen_control_flow_ops.switch(
              dense_shape, pred, name="dense_shape")
        else:
          dense_shape_f, dense_shape_t = None, None
        return (ops.IndexedSlices(val_f, ind_f, dense_shape_f),
                ops.IndexedSlices(val_t, ind_t, dense_shape_t))
      else:
        dense_shape = data.dense_shape
        dense_shape_f, dense_shape_t = gen_control_flow_ops.switch(
            data.dense_shape, pred, name="dense_shape")
        return (sparse_tensor.SparseTensor(ind_f, val_f, dense_shape_f),
                sparse_tensor.SparseTensor(ind_t, val_t, dense_shape_t))


def _SwitchRefOrTensor(data, pred, name="Switch"):
  """Forwards `data` to an output determined by `pred`.

  If `pred` is false, the `data` input is forwarded to the first output.
  Otherwise, the data goes to the second output.

  This op handles `Tensor`s and `IndexedSlices`.

  Args:
    data: The tensor to be forwarded to the appropriate output.
    pred: A scalar that specifies which output port will receive data.
    name: A name for this operation (optional).

  Returns:
    `(output_false, output_true)`: If `pred` is true, data will be forwarded to
    `output_true`, otherwise it goes to `output_false`.

  Raises:
    TypeError: if data is not a Tensor or IndexedSlices
  """
  data = ops.convert_to_tensor_or_indexed_slices(data, name="data")
  # NOTE(vrv): ops.colocate_with(data, ignore_existing=True) below
  # addresses the following scenario.
  #
  # Assume you execute Optimizer.apply_gradients() in a branch of a cond().
  #
  # 1. The update op is created inside a `with ops.colocate(var):` block
  #
  # 2. Some tensor `data` is captured and a switch is created in a
  #    `with ops.colocate_with(data):` block.
  #
  # with ops.colocate_with(var):
  #  with ops.colocate_with(data):
  #    op = ...
  #
  # var and data may be pinned to different devices, so we want to ops
  # created within ops.colocate_with(data) to ignore the existing stack.
  with ops.colocate_with(data, ignore_existing=True):
    if isinstance(data, ops.Tensor):
      if data.dtype._is_ref_dtype:  # pylint: disable=protected-access
        return ref_switch(data, pred, name=name)
    return switch(data, pred, name=name)


def merge(inputs, name=None):
  """Returns the value of an available element of `inputs`.

  This op tests each of the tensors in `inputs` in turn to determine if any of
  them is available. If it finds an available tensor, it returns it and its
  index in `inputs`.

  It is an error if more than one tensor in `inputs` is available. If no tensor
  in `inputs` is available, the returned tensor and index are not set.

  This op handles both `Tensor`s and `IndexedSlices`. If inputs has a mix of
  `Tensor`s and `IndexedSlices`, all inputs are converted to IndexedSlices
  before merging.

  Args:
    inputs: The input tensors, at most one of which is available.
    name: A name for this operation (optional).

  Returns:
    A tuple containing the chosen input tensor and its index in `inputs`.

  Raises:
    ValueError: If any of the inputs is None, or inputs are IndexedSlices and
      some but not all have a dense_shape property.
  """
  if any([inp is None for inp in inputs]):
    raise ValueError("At least one of the merge inputs is None: %s" % inputs)
  with ops.name_scope(name, "Merge", inputs) as name:
    inputs = [
        ops.internal_convert_to_tensor_or_indexed_slices(inp, as_ref=True)
        for inp in inputs
    ]
    if all([isinstance(v, ops.Tensor) for v in inputs]):
      if all([v.dtype._is_ref_dtype for v in inputs]):  # pylint: disable=protected-access
        return gen_control_flow_ops.ref_merge(inputs, name)
      else:
        return gen_control_flow_ops.merge(inputs, name)
    elif all([isinstance(v, sparse_tensor.SparseTensor) for v in inputs]):
      # Only handle the case when all inputs are SparseTensor.
      values, _ = merge([inp.values for inp in inputs], name=name)
      indices, chosen_index = gen_control_flow_ops.merge(
          [inp.indices for inp in inputs], name="indices")
      dense_shape, _ = gen_control_flow_ops.merge(
          [inp.dense_shape for inp in inputs], name="dense_shape")
      return (sparse_tensor.SparseTensor(indices, values, dense_shape),
              chosen_index)
    else:
      # For now convert all the inputs as IndexedSlices.
      inputs = math_ops._as_indexed_slices_list(inputs, optimize=False)
      values, _ = merge([inp.values for inp in inputs], name=name)
      indices, chosen_index = gen_control_flow_ops.merge(
          [inp.indices for inp in inputs], name="indices")
      if any(inp.dense_shape is not None for inp in inputs):
        if any(inp.dense_shape is None for inp in inputs):
          raise ValueError("Either all merged IndexedSlices must have a "
                           "dense_shape, or none must have a dense_shape.")
        dense_shape, _ = gen_control_flow_ops.merge(
            [inp.dense_shape for inp in inputs], name="dense_shape")
      else:
        dense_shape = None
      return ops.IndexedSlices(values, indices, dense_shape), chosen_index


# pylint: enable=protected-access


def _convert_tensorarray_to_flow(tensor_or_tensor_array):
  if isinstance(tensor_or_tensor_array, tensor_array_ops.TensorArray):
    return tensor_or_tensor_array.flow
  else:
    return tensor_or_tensor_array


def _make_tensor_array(ta, t_or_flow):
  # pylint: disable=protected-access
  new_ta = tensor_array_ops.TensorArray(
      dtype=ta.dtype,
      handle=ta.handle,
      flow=t_or_flow,
      infer_shape=ta._infer_shape,
      colocate_with_first_write_call=ta._colocate_with_first_write_call)
  new_ta._colocate_with = ta._colocate_with
  new_ta._element_shape = ta._element_shape
  # pylint: enable=protected-access
  return new_ta


def _convert_flows_to_tensorarrays(tensors_or_tensorarrays, tensors_or_flows):
  if len(tensors_or_tensorarrays) != len(tensors_or_flows):
    raise ValueError(
        "Lengths of original Tensor list and new list do not match: %d vs. %d" %
        (len(tensors_or_tensorarrays), len(tensors_or_flows)))
  return [
      _make_tensor_array(ta, t_or_flow)
      if isinstance(ta, tensor_array_ops.TensorArray) else t_or_flow
      for (ta, t_or_flow) in zip(tensors_or_tensorarrays, tensors_or_flows)
  ]


def _ShapeLessThanOrEqual(shape1, shape2):
  if shape2.dims is None:
    return True
  if shape1.ndims != shape2.ndims:
    return False
  for dim1, dim2 in zip(shape1.dims, shape2.dims):
    if dim2.value is not None and dim1.value != dim2.value:
      return False
  return True


def _SetShapeInvariants(input_vars, enter_vars, shapes):
  """Set the shapes of the tensors in `enter_vars` to `shapes`.

  Args:
    input_vars: A list of tensors that are inputs to `enter_vars`.
    enter_vars: A list of tensors whose shapes will be set.
    shapes: A (possibly nested) list of shapes.

  Raises:
    ValueError: If any tensor in `enter_vars` has a less specific shape
      than its corresponding shape in `shapes`.
  """
  if shapes is None:
    return
  flat_shapes = nest.flatten(shapes)
  if not all([isinstance(s, tensor_shape.TensorShape) for s in flat_shapes]):
    raise ValueError("`shapes` must be a (possibly nested) list of shapes.")
  # Check that the shapes of the inputs are less than the shape invariants,
  # and set the shapes of `enter_vars` to the shape invariants.
  for inp, var, shape in zip(input_vars, enter_vars, flat_shapes):
    if isinstance(var, ops.Tensor):
      if not _ShapeLessThanOrEqual(inp.get_shape(), shape):
        raise ValueError(
            "The shape invariant specified for %s is not compatible with "
            "the initial shape of the loop variable. It enters the loop "
            "with shape %s, but the specified shape invariant is %s." %
            (inp.name, inp.get_shape(), shape))
      var.set_shape(shape)
    else:
      if not isinstance(var, (ops.IndexedSlices, sparse_tensor.SparseTensor)):
        raise TypeError("Type %s not supported" % type(var))
      if isinstance(var, ops.IndexedSlices):
        if not _ShapeLessThanOrEqual(inp.values.get_shape(), shape):
          raise ValueError(
              "The shape invariant specified for %s is not compatible with "
              "the initial shape of the values tensor of this IndexedSlices. "
              "It enters the loop with shape %s, but the specified shape "
              "invariant is %s." % (inp.values.name, inp.values.get_shape(),
                                    shape))
        var.values.set_shape(shape)
        var.indices.set_shape(tensor_shape.TensorShape([shape[0]]))
        if var.dense_shape is not None:
          var.dense_shape.set_shape(tensor_shape.TensorShape([shape.ndims]))
      else:
        if not _ShapeLessThanOrEqual(inp.dense_shape.get_shape(), shape):
          raise ValueError(
              "The shape invariant specified for %s is not compatible with "
              "the initial shape of the shape tensor of this SparseTensor. "
              "It enters the loop with shape %s, but the specified shape "
              "invariant is %s." % (inp.dense_shape.name,
                                    inp.dense_shape.get_shape(), shape))
        var.values.set_shape(tensor_shape.TensorShape([None]))
        var.indices.set_shape(tensor_shape.TensorShape([None, shape.ndims]))
        var.dense_shape.set_shape(shape)


def _EnforceShapeInvariant(merge_var, next_var):
  """Check if the shapes of the loops variables are invariants.

  Args:
    merge_vars: The list of tensors representing the initial values of the
      loop variables.
    next_vars: The list of tensors representing the values of the loop
      variables after one loop iteration.

  Raises:
    ValueError: If any tensor in `merge_vars` has a more specific shape than
      its correspnding tensor in `next_var`.
  """
  if isinstance(merge_var, ops.Tensor):
    m_shape = merge_var.get_shape()
    n_shape = next_var.get_shape()
    if not _ShapeLessThanOrEqual(n_shape, m_shape):
      # TODO(skyewm): get original loop input that caused the shape error and
      # report its name instead of the merge node's.
      raise ValueError(
          "The shape for %s is not an invariant for the loop. It enters "
          "the loop with shape %s, but has shape %s after one iteration. "
          "Provide shape invariants using either the `shape_invariants` "
          "argument of tf.while_loop or set_shape() on the loop variables." %
          (merge_var.name, m_shape, n_shape))
  else:
    if not isinstance(var, (ops.IndexedSlices, sparse_tensor.SparseTensor)):
      raise TypeError("Type %s not supported" % type(var))
    if isinstance(var, ops.IndexedSlices):
      m_values_shape = merge_var.values.get_shape()
      m_indices_shape = merge_var.indices.get_shape()
      m_shape_shape = tensor_shape.TensorShape(None)
      if merge_var.dense_shape is not None:
        m_shape_shape = merge_var.dense_shape.get_shape()
      n_values_shape = next_var.values.get_shape()
      n_indices_shape = next_var.indices.get_shape()
      n_shape_shape = tensor_shape.TensorShape(None)
      if next_var.dense_shape is not None:
        n_shape_shape = next_var.dense_shape.get_shape()
      if (not _ShapeLessThanOrEqual(n_values_shape, m_values_shape) or
          not _ShapeLessThanOrEqual(n_indices_shape, m_indices_shape)):
        if not _ShapeLessThanOrEqual(n_values_shape, m_values_shape):
          raise ValueError(
              "The shape for %s is not an invariant for the loop. It enters "
              "the loop with shape (%s, %s, %s), but has shape (%s, %s, %s) "
              "after one iteration. Provide shape invariants using either the "
              "`shape_invariants` argument of tf.while_loop or set_shape() "
              "on the loop variables." %
              (merge_var.name, m_values_shape, m_indices_shape, m_shape_shape,
               n_values_shape, n_indices_shape, n_shape_shape))
    else:
      m_values_shape = merge_var.values.get_shape()
      m_indices_shape = merge_var.indices.get_shape()
      m_shape_shape = merge_var.dense_shape.get_shape()
      n_values_shape = next_var.values.get_shape()
      n_indices_shape = next_var.indices.get_shape()
      n_shape_shape = next_var.dense_shape.get_shape()
      if (not _ShapeLessThanOrEqual(n_values_shape, m_values_shape) or
          not _ShapeLessThanOrEqual(n_indices_shape, m_indices_shape) or
          not _ShapeLessThanOrEqual(n_shape_shape, m_shape_shape)):
        raise ValueError(
            "The shape for %s is not an invariant for the loop. It enters "
            "the loop with shape (%s, %s, %s), but has shape (%s, %s, %s) "
            "after one iteration. Provide shape invariants using either "
            "the `shape_invariants` argument of tf.while_loop or set_shape() "
            "on the loop variables." %
            (merge_var.name, m_values_shape, m_indices_shape, m_shape_shape,
             n_values_shape, n_indices_shape, n_shape_shape))


def _AddNextAndBackEdge(m, v, enforce_shape_invariant=True):
  """Add NextIteration and back edge from v to m."""
  if isinstance(m, ops.Tensor):
    v = ops.convert_to_tensor(v)
    v = _NextIteration(v)
    if enforce_shape_invariant:
      # Make sure the shapes of loop outputs are correct. We do this before
      # calling _update_input, which will raise a less-helpful error message if
      # the types don't match.
      # TODO(skyewm): call this for other cases below (needs testing)
      _EnforceShapeInvariant(m, v)
    m.op._update_input(1, v)  # pylint: disable=protected-access
  elif isinstance(m, ops.IndexedSlices):
    # pylint: disable=protected-access
    v = math_ops._as_indexed_slices(v, optimize=False)
    v = _NextIteration(v)
    m.values.op._update_input(1, v.values)
    m.indices.op._update_input(1, v.indices)
    # pylint: enable=protected-access
    if m.dense_shape is not None:
      if v.dense_shape is None:
        raise ValueError("Must have dense shape: %s" % v.name)
      m.dense_shape.op._update_input(1, v.dense_shape)
  elif isinstance(m, sparse_tensor.SparseTensor):
    if not isinstance(v, sparse_tensor.SparseTensor):
      raise ValueError("Must be a sparse tensor: %s" % v.name)
    v = _NextIteration(v)
    # pylint: disable=protected-access
    m.values.op._update_input(1, v.values)
    m.indices.op._update_input(1, v.indices)
    m.dense_shape.op._update_input(1, v.dense_shape)
    # pylint: enable=protected-access
  else:
    raise TypeError("Type %s not supported" % type(m))
  return v


def GetMaxSizeFromNestedMaximumIterations(value, while_ctxt):
  """Calculate a max_size for use by stack ops inside an XLA while_loop.

  Args:
    value: The value inside the while_loop forward context.  Used for printing
      error messages.
    while_ctxt: The forward context inside which value resides.  This does
      not always match the value's immediate context, as `value` may be
      inside e.g. a cond context inside the while_loop.

  Returns:
    A tensor containing the `max_size` to feed to a Stack initializer.

  Raises:
    ValueError: If `value` is nested inside a `while_loop` that either
      lacks a `maximum_iterations` parameter, or the `maximum_iterations`
      parameter:

        - is inside a `while_loop` that is a parent of the calling context, and
        - cannot be evaluated at graph build time to a constant.
  """
  value_name = value.name
  # curr_ctxt is the context that tf.gradients was called in.
  curr_ctxt = ops.get_default_graph()._get_control_flow_context()  # pylint: disable=protected-access

  curr_ctxt_name = curr_ctxt.name if curr_ctxt is not None else ""
  max_size = constant_op.constant(1)

  # Loop through all containing while contexts between value and the
  # current context, multiplying together each context's
  # max_iterations to get the maximum stack size.
  while while_ctxt not in (None, curr_ctxt):
    max_iter = while_ctxt.maximum_iterations
    if max_iter is None:
      raise ValueError(
          "Cannot create a gradient accumulator for tensor '%s' inside "
          "XLA while_loop because maximum_iterations was not passed to "
          "the tf.while_loop call ('%s')." % (value_name, while_ctxt.name))

    # pylint: disable=protected-access
    max_iter_ctxt = max_iter.op._get_control_flow_context()
    # pylint: enable=protected-access

    # If max_iter_ctxt (non-strictly) contains curr_ctxt, then it's OK to use.
    if util.IsContainingContext(curr_ctxt, max_iter_ctxt):
      max_size *= max_iter
    else:
      # We cannot use max_iter because it's defined in a nested while
      # or cond context, so will fail if we try to use it as input to
      # any ops in curr_ctxt (e.g. max_size or the final accumulator
      # stack). Attempt to get a constant value out to use instead.
      const_max_iter = tensor_util.constant_value(max_iter)
      if const_max_iter is None:
        raise ValueError(
            "Cannot create a gradient accumulator for tensor '%s' inside XLA "
            "while_loop. maximum_iterations tensor '%s' for while_loop context "
            "'%s' must be statically known (e.g. a constant value or known "
            "shape dimension), or be defined at or outside the while loop "
            "context '%s' (currently defined in '%s')." %
            (value_name, max_iter.name, while_ctxt.name, curr_ctxt_name,
             max_iter_ctxt.name))
      max_size *= const_max_iter

    # Find the next outer WhileContext (or stop if we reach the
    # tf.gradient's context).
    while_ctxt = util.GetContainingWhileContext(
        while_ctxt.outer_context, stop_ctxt=curr_ctxt)

  return max_size


class GradLoopState(object):
  """The state used for constructing the gradient graph for a while loop.

  We create a GradLoopState for each while loop in forward and its
  corresponding while loop in backprop. This gives us access to both
  the forward and the backprop WhileContexts.

  During the construction of gradient graph, any time when we detect
  a forward value that is needed for backprop, we create a history
  accumulator and add it to `history_map`. Any time when we backprop
  a loop switch op (in _SwitchGrad), we add the grad merge op in
  `switch_map`.
  """

  def __init__(self, forward_ctxt, outer_grad_state):
    # The grad loop state for the outer while loop.
    self._outer_grad_state = None

    # The while loop context for forward.
    self._forward_context = None

    # The loop counter added by AddForwardLoopCounter. It is the value
    # of the loop counter for the next iteration.
    self._forward_index = None

    # A sync op for forward.
    self._forward_sync = None

    # The while loop context for backprop.
    self._grad_context = None

    # The loop counter added by AddBackpropLoopCounter. It is the value
    # of the loop counter for the current iteration.
    self._grad_index = None

    # A sync op for backprop.
    self._grad_sync = None

    # Information needed by backprop.
    self._history_map = {}
    self._switch_map = {}
    self._unused_exits = []
    self._deferred_exits = []
    self._forward_loop_exits = list(forward_ctxt.loop_exits)
    self._pending_exits_count = len(forward_ctxt.loop_exits)

    self._outer_grad_state = outer_grad_state
    if outer_grad_state:
      outer_forward_ctxt = outer_grad_state.forward_context
    else:
      outer_forward_ctxt = forward_ctxt.outer_context

    # Add the forward loop counter.
    if outer_forward_ctxt:
      outer_forward_ctxt.Enter()
    cnt, forward_index = forward_ctxt.AddForwardLoopCounter(outer_grad_state)
    if outer_forward_ctxt:
      outer_forward_ctxt.Exit()
    self._forward_context = forward_ctxt
    self._forward_index = forward_index

    # Add the backprop WhileContext, and the backprop loop counter.
    if outer_grad_state:
      # This is a nested loop. Remember the iteration counts for each
      # execution of this inner loop.
      outer_forward_ctxt.AddName(cnt.name)
      history_cnt = outer_grad_state.AddForwardAccumulator(cnt)

      outer_grad_ctxt = outer_grad_state.grad_context
      outer_grad_ctxt.Enter()
      self._grad_context = WhileContext(
          maximum_iterations=forward_ctxt.maximum_iterations,
          parallel_iterations=forward_ctxt.parallel_iterations,
          back_prop=forward_ctxt.back_prop,
          swap_memory=forward_ctxt.swap_memory,
          name=forward_ctxt.name,
          grad_state=self)
      real_cnt = outer_grad_state.AddBackpropAccumulatedValue(history_cnt, cnt)
      self._grad_index = self._grad_context.AddBackpropLoopCounter(
          real_cnt, outer_grad_state)
      outer_grad_ctxt.Exit()
    else:
      if outer_forward_ctxt:
        outer_forward_ctxt.Enter()
      self._grad_context = WhileContext(
          maximum_iterations=forward_ctxt.maximum_iterations,
          parallel_iterations=forward_ctxt.parallel_iterations,
          back_prop=forward_ctxt.back_prop,
          swap_memory=forward_ctxt.swap_memory,
          name=forward_ctxt.name,
          grad_state=self)
      self._grad_index = self._grad_context.AddBackpropLoopCounter(
          cnt, outer_grad_state)
      if outer_forward_ctxt:
        outer_forward_ctxt.Exit()

  @property
  def outer_grad_state(self):
    """The grad loop state for outer loop."""
    return self._outer_grad_state

  @property
  def forward_context(self):
    """The while loop context for forward."""
    return self._forward_context

  @property
  def forward_index(self):
    """The loop index of forward loop."""
    return self._forward_index

  @property
  def forward_sync(self):
    """A control trigger node for synchronization in the forward loop.

    One main use is to keep the push ops of a stack executed in the
    iteration order.
    """
    if self._forward_sync is None:
      with ops.control_dependencies(None):
        self._forward_sync = control_trigger(name="f_sync")
      self._forward_sync._set_control_flow_context(self._forward_context)
      self._forward_index.op._add_control_input(self._forward_sync)
    return self._forward_sync

  @property
  def grad_context(self):
    """The corresponding WhileContext for gradient."""
    return self._grad_context

  @property
  def grad_index(self):
    """The loop index of backprop loop."""
    return self._grad_index

  @property
  def grad_sync(self):
    """A control trigger node for synchronization in the grad loop.

    One main use is to keep the pop ops of a stack executed in the
    iteration order.
    """
    if self._grad_sync is None:
      with ops.control_dependencies(None):
        self._grad_sync = control_trigger(name="b_sync")
      self._grad_sync._set_control_flow_context(self._grad_context)
      self._grad_index.op._add_control_input(self._grad_sync)
      if self._grad_context.outer_context:
        self._grad_context.outer_context.AddInnerOp(self._grad_sync)
    return self._grad_sync

  @property
  def history_map(self):
    """The map that records all the tensors needed for backprop."""
    return self._history_map

  @property
  def switch_map(self):
    """The map that records all the Switch ops for the while loop."""
    return self._switch_map

  @property
  def unused_exits(self):
    """The list of "unused" exits."""
    return self._unused_exits

  @property
  def deferred_exits(self):
    """The list of "deferred" exits."""
    return self._deferred_exits

  @property
  def forward_loop_exits(self):
    """The list of exits of the forward loop."""
    return self._forward_loop_exits

  @property
  def pending_exits_count(self):
    """The number of exits we expect to see but haven't."""
    return self._pending_exits_count

  @pending_exits_count.setter
  def pending_exits_count(self, cnt):
    """Set the pending count to cnt."""
    self._pending_exits_count = cnt

  def AddForwardAccumulator(self, value, dead_branch=False):
    """Add an accumulator for each forward tensor that is needed in backprop.

    This is added to the forward loop at the first time when a tensor
    in the forward loop is used by backprop gradient computation loop.
    We create an accumulator that accumulates the value of tensor at each
    iteration. Called in the control flow context where gradients() is called.

    The pseudocode is:
    ```
      acc = stack();
      while (_pivot) {
        acc = stack_push(acc, value);
      }
    ```

    We make sure that the stack push op in one iteration is executed before
    next iteration. This is achieved by adding a control edge from
    `forward_index.op.inputs[0].op` to the push op, and another control
    edge from the push op to either `forward_index.op` or `forward_sync`.

    Args:
      value: The source tensor in forward that is to be accumulated.
      dead_branch: True iff the tensor is on a dead branch of a cond.

    Returns:
      The stack that contains the accumulated history of the tensor.

    Raises:
      TypeError: For internal errors involving the value condition context.
      ValueError: If `value` is inside a XLA scope and a valid max size
        for the stack can't be found.
    """
    # curr_ctxt is the context that tf.gradients was called in.
    curr_ctxt = ops.get_default_graph()._get_control_flow_context()  # pylint: disable=protected-access
    with ops.control_dependencies(None):
      if curr_ctxt:
        curr_ctxt.Enter()
      with ops.colocate_with(value):
        # We only need to pass maximum_iterations to the stack if
        # we're inside an XLA context.
        if not util.IsInXLAContext(value.op):
          max_size = constant_op.constant(-1, dtypes.int32)
        else:
          max_size = GetMaxSizeFromNestedMaximumIterations(
              value, self.forward_context)
        acc = gen_data_flow_ops.stack_v2(
            max_size=max_size, elem_type=value.dtype.base_dtype, name="f_acc")
      if curr_ctxt:
        curr_ctxt.Exit()

      # Make acc available in the forward context.
      enter_acc = self.forward_context.AddValue(acc)

      # Add the stack_push op in the context of value.op.
      swap_enabled = self.forward_context.swap_memory
      value_ctxt = util.GetOutputContext(value.op)
      if value_ctxt == self.forward_context:
        # value is not nested in the forward context.
        self.forward_context.Enter()
        push = gen_data_flow_ops.stack_push_v2(
            enter_acc, value, swap_memory=swap_enabled)
        self.forward_context.Exit()
        # Protect stack push and order it before forward_index.
        self.forward_index.op._add_control_input(push.op)
      else:
        # value is in a cond context within the forward context.
        if not isinstance(value_ctxt, CondContext):
          raise TypeError("value_ctxt is not a CondContext: %s" % value_ctxt)
        if dead_branch:
          # The special case for creating a zero tensor for a dead
          # branch of a switch. See ControlFlowState.ZerosLike().
          value_ctxt.outer_context.Enter()
          push = gen_data_flow_ops.stack_push_v2(
              enter_acc, value, swap_memory=swap_enabled)
          value_ctxt.outer_context.Exit()
          push.op._set_control_flow_context(value_ctxt)
        else:
          value_ctxt.Enter()
          push = gen_data_flow_ops.stack_push_v2(
              enter_acc, value, swap_memory=swap_enabled)
          value_ctxt.Exit()
        # Protect stack push and order it before forward_sync.
        self.forward_sync._add_control_input(push.op)
      # Order stack push after the successor of forward_index
      add_op = self.forward_index.op.inputs[0].op
      push.op._add_control_input(add_op)
      return acc

  def AddBackpropAccumulatedValue(self, history_value, value,
                                  dead_branch=False):
    """Add the getter for an accumulated value in the grad context.

    This is added to the backprop loop. Called in the grad context to
    get the value of an accumulated value. The stack pop op must be guarded
    by the pred of the controlling cond.

    Args:
      history_value: The history (a stack) of a value.
      value: The value that is pushed onto the stack.
      dead_branch: True iff the tensor is on a dead branch of a cond.

    Returns:
      The current value (the top of the stack).
    """
    history_ctxt = history_value.op._get_control_flow_context()
    # Find the cond context that controls history_value if any.
    cond_ctxt = None
    value_ctxt = value.op._get_control_flow_context()
    while value_ctxt and value_ctxt != history_ctxt:
      if isinstance(value_ctxt, CondContext):
        cond_ctxt = value_ctxt
        break
      value_ctxt = value_ctxt.outer_context
    with ops.control_dependencies(None):
      self.grad_context.Enter()
      if cond_ctxt:
        # Guard stack pop with a switch if it is controlled by a cond.
        grad_state = self
        pred = None
        while pred is None and grad_state:
          pred = grad_state.history_map.get(cond_ctxt.pred.name)
          grad_state = grad_state.outer_grad_state
        if pred is None:
          pred = cond_ctxt.pred
        branch = (1 - cond_ctxt.branch) if dead_branch else cond_ctxt.branch
        history_value = _SwitchRefOrTensor(history_value, pred)[branch]
      pop = gen_data_flow_ops.stack_pop_v2(history_value,
                                           value.dtype.base_dtype)
      pop.set_shape(value.get_shape())
      self.grad_context.Exit()
    parallel_iterations = self.grad_context.parallel_iterations
    if parallel_iterations > 1:
      # All pops are ordered after pivot_for_body and before grad_sync.
      self.grad_sync._add_control_input(pop.op)
    return pop

  def GetRealValue(self, value):
    """Get the real value of `value`.

    If backprop "uses" a value produced by forward inference, an accumulator
    is added in the forward loop to accumulate its values.  We use the
    accumulated value. This method must be called in the grad loop context.
    `value` must be in forward and needed for backprop.

    Args:
      value: A tensor to be captured.

    Returns:
      The same tensor obtained from the saved history.
    """
    assert value.op.type not in ["Variable", "VariableV2"]
    real_value = self._history_map.get(value.name)
    if real_value is None:
      cur_value = value
      cur_grad_state = self
      while True:
        enter_op = util.GetLoopConstantEnter(cur_value)
        if enter_op:
          # Special case: cur_value comes from a constant Enter node.
          cur_value = enter_op.inputs[0]
          cur_grad_state = cur_grad_state.outer_grad_state
          if cur_grad_state is None:
            # We are now outside all nested loops for this gradient(),
            # so `value` is a loop invariant and there is no need to
            # save the history of value. Just make cur_value to enter
            # the right control flow context.
            real_value = self._grad_context.AddValue(cur_value)
            break
        elif constant_op.is_constant(cur_value):
          # If the value to be forwarded is a constant, clone the constant in
          # the gradient loop rather than using a stack.
          # TODO(phawkins): consider hoisting the constant out of the loop
          # instead.
          real_value = constant_op.constant(
              tensor_util.constant_value(cur_value), dtype=cur_value.dtype)
          break
        else:
          # Record the history of this value in forward_ctxt.
          self._grad_context.Exit()
          history_value = cur_grad_state.AddForwardAccumulator(cur_value)
          self._grad_context.Enter()
          break

      if real_value is None:
        # Add the stack pop op in the grad context.
        real_value = cur_grad_state.AddBackpropAccumulatedValue(
            history_value, cur_value)
        if cur_grad_state != self:
          real_value = self._grad_context.AddValue(real_value)
      self._history_map[value.name] = real_value
    return real_value


def _GetWhileContext(op):
  """Get the WhileContext to which this op belongs."""
  ctxt = op._get_control_flow_context()
  if ctxt:
    ctxt = ctxt.GetWhileContext()
  return ctxt


class ControlFlowState(object):
  """Maintain the mapping from the loops to their grad states."""

  def __init__(self):
    self._map = {}  # maps forward loop context to GradLoopState

  def GetGradState(self, op, before):
    """Return the grad state for this op if it's in a forward loop context."""
    if before and util.IsLoopExit(op):
      forward_ctxt = op._get_control_flow_context()
      forward_ctxt = forward_ctxt.outer_context
      if forward_ctxt:
        forward_ctxt = forward_ctxt.GetWhileContext()
    else:
      forward_ctxt = _GetWhileContext(op)
    if forward_ctxt:
      return self._map.get(forward_ctxt)
    return None

  def ProcessUnusedLoopExits(self, pending_count, to_ops_set):
    """Process all the "unused" loop exits.

    The "unused" exits of the loops are added to `unused_exits`. An exit is
    unused if its pending_count is 0. If there is an exit with real gradient,
    all these deferred exits will enter the backprop loop with zero gradient.
    Otherwise, they will enter the backprop loop with None. As an example,
    people often write:

    ```python
    v1, _ = tf.while_loop(p, b, [x1, x2])
    result = gradients(v1, x1)
    ```

    The exit node for x2 is not included by the betweenness analysis. But we
    need to backprop x2 if x2 is involved in computing v1.

    Args:
      pending_count: The number of backprop inputs for every op.
      to_ops_set: The set of ops for ys in gradients(ys, xs)

    Returns:
      The set of unused loop exits that we know at this point we need
      to backprop.
    """
    loop_exits = []
    for _, grad_state in self._map.items():
      # pylint: disable=protected-access
      for y in grad_state.forward_loop_exits:
        if pending_count[y.op._id] == 0:
          grad_state.pending_exits_count -= 1
          if y.op._id not in to_ops_set:
            grad_state.unused_exits.append(y)
          if grad_state.pending_exits_count == 0:
            loop_exits.extend(grad_state.unused_exits)
      # Need to include Enters in backprop for higher-order gradients.
      for y in grad_state.forward_context.loop_enters:
        if pending_count[y.op._id] == 0:
          pending_count[y.op._id] = 1
      # pylint: enable=protected-access
    return loop_exits

  def EnterGradWhileContext(self, op, before):
    """Enter the WhileContext for gradient computation."""
    grad_state = self.GetGradState(op, before)
    if grad_state:
      grad_state.grad_context.Enter()

  def ExitGradWhileContext(self, op, before):
    """Exit the WhileContext for gradient computation."""
    grad_state = self.GetGradState(op, before)
    if grad_state:
      grad_state.grad_context.Exit()

  def AddWhileContext(self, op, between_op_list, between_ops):
    """Add the grad state for the while loop that op belongs to.

    Note that op is an Exit, and this method must be called in
    the control flow context where gradients() is called.

    Note that this method modifies `between_op_list` and `between_ops`.
    """
    forward_ctxt = _GetWhileContext(op)
    grad_state = self._map.get(forward_ctxt)
    if grad_state is None:
      # This is a new while loop so create a grad state for it.
      outer_forward_ctxt = forward_ctxt.outer_context
      if outer_forward_ctxt:
        outer_forward_ctxt = outer_forward_ctxt.GetWhileContext()
      outer_grad_state = None
      if outer_forward_ctxt:
        outer_grad_state = self._map.get(outer_forward_ctxt)
      grad_state = GradLoopState(forward_ctxt, outer_grad_state)
      self._map[forward_ctxt] = grad_state

      # We need to include all exits of a loop for backprop.
      for loop_exit in grad_state.forward_loop_exits:
        if not between_ops[loop_exit.op._id]:
          between_ops[loop_exit.op._id] = True
          between_op_list.append(loop_exit.op)

  def ZerosLikeForExit(self, val):
    """Create zeros_like gradient for a loop exit.

    If the result of a loop variable is not used but is involved in
    computing the result of some needed loop variable, we create a
    zero-valued tensor that is fed as gradient for the Exit node of that
    loop variable. Note that val.op is an Exit, and this method must be
    called in the control flow context where gradients() is called.

    Args:
      val: The output tensor of an Exit op.

    Returns:
      A zero tensor of the same shape of val.
    """
    val_shape = val.get_shape()
    forward_ctxt = val.op._get_control_flow_context()
    outer_forward_ctxt = forward_ctxt.outer_context
    if outer_forward_ctxt:
      outer_forward_ctxt = outer_forward_ctxt.GetWhileContext()
    outer_grad_state = None
    if outer_forward_ctxt:
      outer_grad_state = self._map.get(outer_forward_ctxt)
    if outer_grad_state:
      # This is a nested loop.
      if val_shape.is_fully_defined():
        # If the shape is known statically, just create a zero tensor
        # with the right shape in the right context.
        outer_grad_state.grad_context.Enter()
        result = array_ops.zeros(val_shape.dims, val.dtype)
        outer_grad_state.grad_context.Exit()
      else:
        # Only the shape of value is needed for backprop.
        forward_ctxt.outer_context.Enter()
        shape = array_ops.shape_internal(val, optimize=False)
        forward_ctxt.outer_context.Exit()
        # Save the shape to a stack.
        history_shape = outer_grad_state.AddForwardAccumulator(shape)
        # Get the shape back from the stack.
        outer_grad_ctxt = outer_grad_state.grad_context
        outer_grad_ctxt.Enter()
        real_shape = outer_grad_state.AddBackpropAccumulatedValue(
            history_shape, shape)
        result = array_ops.zeros(real_shape, val.dtype)
        outer_grad_ctxt.Exit()
    else:
      # This is not a nested loop.
      if val_shape.is_fully_defined():
        # If the shape is known statically, just create a zero tensor
        # with the right shape.
        result = array_ops.zeros(val_shape.dims, val.dtype)
      else:
        result = array_ops.zeros_like(val, optimize=False)
    return result

  def ZerosLike(self, op, index):
    """Create zeros_like for the specified output of an op.

    If op is in a while loop that is part of gradients(), this method
    must be called in its grad loop context.

    Args:
      op: A tensorflow operation.
      index: the index for a specific output of the op.

    Returns:
      A zero tensor of the same shape of op.outputs[index].
    """
    if util.IsLoopSwitch(op):
      return None
    dead_branch = util.IsSwitch(op)
    forward_ctxt = _GetWhileContext(op)
    grad_state = self._map.get(forward_ctxt)
    if grad_state is None:
      # op is not in a while loop that is part of gradients().
      return ZerosLikeOutsideLoop(op, index)
    op_ctxt = op._get_control_flow_context()
    val = ops.convert_to_tensor(op.outputs[index], name="tensor")
    shape = val.get_shape()
    if shape.is_fully_defined():
      # If the shape is known statically, just create a zero tensor with
      # the right shape in the grad loop context.
      result = constant_op.constant(0, shape=shape.dims, dtype=val.dtype)
      if dead_branch:
        # op is a cond switch. Guard the zero tensor with a switch.
        pred = grad_state.history_map.get(op_ctxt.pred.name)
        branch = op_ctxt.branch
        result = _SwitchRefOrTensor(result, pred)[1 - branch]
    else:
      # Unknown shape so keep a history of the shape at runtime.
      if dead_branch:
        # Need to add a special switch to guard the value.
        pred = op_ctxt.pred
        branch = op_ctxt.branch
        op_ctxt.outer_context.Enter()
        val = _SwitchRefOrTensor(op.inputs[0], pred)[1 - branch]
        zeros_shape = array_ops.shape_internal(val, optimize=False)
        op_ctxt.outer_context.Exit()
        val.op._set_control_flow_context(op_ctxt)
        zeros_shape.op._set_control_flow_context(op_ctxt)
      else:
        op_ctxt.Enter()
        zeros_shape = array_ops.shape_internal(val, optimize=False)
        op_ctxt.Exit()

      # Add forward accumulator for shape.
      grad_state.grad_context.Exit()
      history_zeros_shape = grad_state.AddForwardAccumulator(
          zeros_shape, dead_branch=dead_branch)
      grad_state.grad_context.Enter()

      # Create a zero tensor with the right shape.
      shape = grad_state.AddBackpropAccumulatedValue(history_zeros_shape,
                                                     zeros_shape, dead_branch)
      result = array_ops.zeros(shape, val.dtype)
    return result

  def PostProcessing(self):
    """Perform postprocessing at the end of gradients().

    We have created the gradient graph at this point. So this function
    can be used to perform any postprocessing on the gradient graph.
    We currently perform the following postprocessing:
      1. Patch the gradient graph if the output of a loop variable
         doesn't depend on its input.
    """
    for _, grad_state in self._map.items():
      for _, b_merge in grad_state.switch_map.items():
        if b_merge.op.inputs[0] == b_merge.op.inputs[1]:
          # The value of this loop variable at iteration i+1 doesn't
          # depend on its value at iteration i. So use zeros as the
          # gradients for all iterations > 0.
          dtype = b_merge.op.inputs[0].dtype
          shape = b_merge.op.inputs[0].get_shape()
          # pylint: disable=protected-access
          if shape.is_fully_defined():
            grad_state.grad_context.Enter()
            # Create a zeros and use it for iterations > 0.
            grad_val = constant_op.constant(0, dtype=dtype, shape=shape)
            next_grad_val = _NextIteration(grad_val)
            grad_state.grad_context.Exit()
          else:
            # Create a zeros in the outer grad context.
            outer_grad_ctxt = grad_state.grad_context.outer_context
            if outer_grad_ctxt:
              outer_grad_ctxt.Enter()
            enter_grad_op = b_merge.op.inputs[0].op
            enter_grad = enter_grad_op.inputs[0]
            grad_shape = array_ops.shape_internal(enter_grad, optimize=False)
            grad_val = array_ops.zeros(grad_shape)
            if outer_grad_ctxt:
              outer_grad_ctxt.Exit()
            # Use the zeros for iterations > 0.
            grad_state.grad_context.Enter()
            next_grad_val = _NextIteration(grad_val)
            grad_state.grad_context.Exit()
          b_merge.op._update_input(1, next_grad_val)
          # pylint: enable=protected-access


def MaybeCreateControlFlowState(between_op_list, between_ops,
                                colocate_gradients_with_ops):
  """Create the state for all the while loops involved in one gradients().

  We create a ControlFlowState when there are while loops involved in
  gradients(). In gradients(), control flow logic is only invoked when
  the ControlFlowState is not None.

  Note that this method modifies `between_op_list` and `between_ops`.
  """
  loop_state = None
  for op in between_op_list:
    if util.IsLoopExit(op):
      if loop_state is None:
        loop_state = ControlFlowState()
      if colocate_gradients_with_ops:
        with ops.colocate_with(op):
          loop_state.AddWhileContext(op, between_op_list, between_ops)
      else:
        loop_state.AddWhileContext(op, between_op_list, between_ops)
  return loop_state


def ZerosLikeOutsideLoop(op, index):
  """Create zeros_like for the specified output of an op."""
  val = op.outputs[index]
  if not util.IsSwitch(op):
    return array_ops.zeros_like(val, optimize=False)
  else:
    op_ctxt = op._get_control_flow_context()
    if op_ctxt:
      # We are in a cond context. Use a switch to create zeros only when needed.
      pred = op_ctxt.pred
      branch = op_ctxt.branch
      switch_val = switch(op.inputs[0], pred)[1 - branch]
      zeros_shape = array_ops.shape_internal(switch_val, optimize=False)
      return array_ops.zeros(zeros_shape, dtype=val.dtype)
    else:
      return array_ops.zeros_like(val, optimize=False)


class ControlFlowContext(object):
  """The base class for control flow context.

  The usage pattern is a sequence of (Enter, Exit) followed by a final
  ExitResult.

  We maintain the following state for control flow contexts during graph
  construction:
   1. graph has _control_flow_context: the current context used to
      construct new nodes. Changed by ctxt.Enter() and ctxt.Exit()
   2. op has _control_flow_context: the context to which the op belongs.
      Set at the time the op is created. Immutable.
   3. A ControlFlowContext has _outer_context: the context in which this
      context is created. Set at the time a context is created. Immutable.
   4. A ControlFlowContext has _context_stack.
      Pushed and popped by ctxt.Enter() and ctxt.Exit()
  """

  def __init__(self, values_def=None, import_scope=None):
    self._nested_contexts = []
    self._outer_context = ops.get_default_graph()._get_control_flow_context()
    if self._outer_context:
      self._outer_context._nested_contexts.append(self)  # pylint: disable=protected-access
    self._context_stack = []
    if values_def:
      self._init_values_from_proto(values_def, import_scope=import_scope)
    else:
      # Values that have been already seen in this context.
      self._values = set()
      # Values referenced by but external to this context.
      self._external_values = {}

  def _init_values_from_proto(self, values_def, import_scope=None):
    """Initializes values and external_values from `ValuesDef` protocol buffer.

    Args:
      values_def: `ValuesDef` protocol buffer.
      import_scope: Optional `string`. Name scope to add.
    """
    assert isinstance(values_def, control_flow_pb2.ValuesDef)
    self._values = set(
        ops.prepend_name_scope(value, import_scope)
        for value in values_def.values)
    g = ops.get_default_graph()
    self._external_values = {}
    for k, v in values_def.external_values.items():
      k = ops.prepend_name_scope(k, import_scope)
      self._external_values[k] = g.as_graph_element(
          ops.prepend_name_scope(v, import_scope))
    op_names = set([
        op.split(":")[0]
        for op in self._values - set(self._external_values.keys())
    ])
    for op in op_names:
      # pylint: disable=protected-access
      g.as_graph_element(op)._set_control_flow_context(self)
      # pylint: enable=protected-access

  @property
  def name(self):
    return self._name

  @property
  def outer_context(self):
    """Return the context containing this context."""
    return self._outer_context

  @property
  def grad_state(self):
    raise NotImplementedError("Abstract method")

  @property
  def back_prop(self):
    raise NotImplementedError("Abstract method")

  @abc.abstractmethod
  def to_control_flow_context_def(self, context_def, export_scope=None):
    """Serializes this into `context_def`.

    Args:
      context_def: a `ControlFlowContextDef` protocol buffer.
      export_scope: Optional `string`. Name scope to remove.
    """
    raise NotImplementedError("Abstract method")

  def _to_values_def(self, export_scope=None):
    """Converts the values to a `ValuesDef` protocol buffer.

    Args:
      export_scope: Optional `string`. Name scope to remove.

    Returns:
      A `ValuesDef` protocol buffer.
    """
    values_def = control_flow_pb2.ValuesDef()
    values_def.values.extend(
        [ops.strip_name_scope(v, export_scope) for v in sorted(self._values)])
    for k, v in self._external_values.items():
      k = ops.strip_name_scope(k, export_scope)
      values_def.external_values[k] = ops.strip_name_scope(v.name, export_scope)
    return values_def

  def AddName(self, name):
    self._values.add(name)

  # pylint: disable=protected-access
  def Enter(self):
    """Enter this control flow context."""
    graph = ops.get_default_graph()
    self._context_stack.append(graph._get_control_flow_context())
    graph._set_control_flow_context(self)

  def Exit(self):
    """Exit this control flow context."""
    graph = ops.get_default_graph()
    last_context = self._context_stack.pop()
    graph._set_control_flow_context(last_context)

  def ExitResult(self, result):
    """Make a list of tensors available in the outer context."""
    if self._outer_context:
      nest.map_structure(lambda x: self._outer_context.AddName(x.name), result)

  def GetWhileContext(self):
    """Return the while context containing this context."""
    if self._outer_context:
      return self._outer_context.GetWhileContext()
    return None

  def _IsInOuterContext(self, op):
    op_ctxt = util.GetOutputContext(op)
    outer_ctxt = self.outer_context
    while outer_ctxt != op_ctxt:
      if outer_ctxt is None:
        return False
      outer_ctxt = outer_ctxt.outer_context
    return True

  def _RemoveExternalControlEdges(self, op):
    """Remove any external control dependency on this op."""
    while_ctxt = self.GetWhileContext()
    # A control input of `op` is internal if it is in the same while
    # loop context as the enclosing while loop context of self.
    if while_ctxt is None:
      internal_control_inputs = op.control_inputs
    else:
      internal_control_inputs = []
      for x in op.control_inputs:
        ctxt = util.GetOutputContext(x)
        if ctxt is not None and ctxt.GetWhileContext() == while_ctxt:
          internal_control_inputs.append(x)
    external_control_inputs = []
    if len(internal_control_inputs) != len(op.control_inputs):
      external_control_inputs = list(set(op.control_inputs)
                                     - set(internal_control_inputs))
      op._remove_all_control_inputs()
      op._add_control_inputs(internal_control_inputs)
    return internal_control_inputs, external_control_inputs

  # pylint: enable=protected-access

  def AddInnerOp(self, op):
    """Notifies a scope about an operator added to an inner scope."""
    if self._outer_context:
      self._outer_context.AddInnerOp(op)

  def GetControlPivot(self):
    """Returns the pivot node for this context, or None."""
    return None

  def IsWhileContext(self):
    return False

  def IsCondContext(self):
    return False

  def IsXLAContext(self):
    return False

  def __str__(self):
    return self.name


class CondContext(ControlFlowContext):
  """The context for the conditional construct."""

  def __init__(self,
               pred=None,
               pivot=None,
               branch=None,
               name="cond_text",
               context_def=None,
               import_scope=None):
    """Creates a `CondContext`.

    Args:
      pred: The `boolean` tensor for the conditional predicate.
      pivot: The predicate tensor in this branch.
      branch: 0 or 1 representing this branch.
      name: Name of the `CondContext` python object.
      context_def: Optional `ContextDef` protocol buffer to initialize the
        `CondContext` object from.
      import_scope: Optional `string`. Name scope to add. Only used when
        initialing from protocol buffer.
    """
    self._name = ops.get_default_graph().unique_name(name)

    if context_def:
      self._init_from_proto(context_def, import_scope=import_scope)
    else:
      # Initializes the default fields.
      ControlFlowContext.__init__(self)
      self._pred = pred  # The boolean tensor for the cond predicate
      self._pivot = pivot  # The predicate tensor in this branch
      self._branch = branch  # 0 or 1 representing this branch

      # Values considered to have been already seen in this context.
      self._values.add(pred.name)
      self._values.add(pivot.name)

  def _init_from_proto(self, context_def, import_scope=None):
    """Creates a new `CondContext` from protocol buffer.

    Args:
      context_def: `CondContextDef` protocol buffer.
      import_scope: Optional `string`. Name scope to add.
    """
    assert isinstance(context_def, control_flow_pb2.CondContextDef)
    # Create from context_def.
    g = ops.get_default_graph()
    self._name = ops.prepend_name_scope(context_def.context_name, import_scope)
    self._pred = g.as_graph_element(
        ops.prepend_name_scope(context_def.pred_name, import_scope))
    self._pivot = g.as_graph_element(
        ops.prepend_name_scope(context_def.pivot_name, import_scope))
    self._branch = context_def.branch
    super(CondContext, self).__init__(values_def=context_def.values_def,
                                      import_scope=import_scope)
    # The predicate and pivot ops appear in self._values, but don't have self
    # set as their control context. The __init__ call above will set self for
    # all values, so manually override the predicate and pivot contexts here.
    # pylint: disable=protected-access
    self._pred.op._set_control_flow_context(self.outer_context)
    self._pivot.op._set_control_flow_context(self.outer_context)
    # pylint: enable=protected-access

  @property
  def pred(self):
    return self._pred

  @property
  def pivot(self):
    return self._pivot

  @property
  def branch(self):
    return self._branch

  @property
  def grad_state(self):
    if self.GetWhileContext():
      return self.GetWhileContext().grad_state
    return None

  @property
  def back_prop(self):
    if self.GetWhileContext():
      self.GetWhileContext().back_prop
    return False

  def GetControlPivot(self):
    return self._pivot

  def to_proto(self, export_scope=None):
    """Converts a `CondContext` to a `CondContextDef` protocol buffer.

    Args:
      export_scope: Optional `string`. Name scope to remove.

    Returns:
      A `CondContextDef` protocol buffer.
    """
    if (export_scope is None or self.name.startswith(export_scope)):
      context_def = control_flow_pb2.CondContextDef()
      context_def.context_name = ops.strip_name_scope(self.name, export_scope)
      context_def.pred_name = ops.strip_name_scope(self._pred.name,
                                                   export_scope)
      context_def.pivot_name = ops.strip_name_scope(self._pivot.name,
                                                    export_scope)
      context_def.branch = self._branch
      context_def.values_def.MergeFrom(super(CondContext, self)._to_values_def(
          export_scope))
      for nested in self._nested_contexts:
        nested_def = context_def.nested_contexts.add()
        nested.to_control_flow_context_def(nested_def)

      return context_def
    else:
      return None

  @staticmethod
  def from_proto(context_def, import_scope=None):
    """Returns a `CondContext` object created from `context_def`."""
    ret = CondContext(context_def=context_def,
                      import_scope=import_scope)

    ret.Enter()
    for nested_def in context_def.nested_contexts:
<<<<<<< HEAD
      from_control_flow_context_def(nested_def)
=======
      from_control_flow_context_def(nested_def, import_scope=import_scope)
>>>>>>> bf048d60
    ret.Exit()
    return ret

  def to_control_flow_context_def(self, context_def, export_scope=None):
    context_def.cond_ctxt.CopyFrom(self.to_proto(export_scope=export_scope))

  def AddValue(self, val):
    """Add `val` to the current context and its outer context recursively."""
    if val.name in self._values:
      # Use the real value if it comes from outer context. This is needed in
      # particular for nested conds.
      result = self._external_values.get(val.name)
      result = val if result is None else result
    else:
      result = val
      self._values.add(val.name)
      if self._outer_context:
        result = self._outer_context.AddValue(val)
        self._values.add(result.name)
      with ops.control_dependencies(None):
        result = _SwitchRefOrTensor(result, self._pred)[self._branch]
        if self._outer_context:
          self._outer_context.AddInnerOp(result.op)

      result.op.graph.prevent_fetching(result.op)
      # pylint: disable=protected-access
      result.op._set_control_flow_context(self)
      # pylint: enable=protected-access

      self._values.add(result.name)
      self._external_values[val.name] = result
    return result

  def AddOp(self, op):
    self._AddOpInternal(op)

  def _AddOpInternal(self, op):
    """Add `op` to the current context."""
    if not op.inputs:
      # Remove any external control dependency on this op
      self._RemoveExternalControlEdges(op)
      # pylint: disable=protected-access
      op._add_control_input(self._pivot.op)
      # pylint: enable=protected-access
    else:
      for index in range(len(op.inputs)):
        x = op.inputs[index]
        real_x = self.AddValue(x)
        if real_x != x:
          # pylint: disable=protected-access
          op._update_input(index, real_x)
          # pylint: enable=protected-access
      # Remove any external control dependency on this op.
      self._RemoveExternalControlEdges(op)
      # pylint: disable=protected-access
      if op.graph._is_function(op.type) or op.type == "SymbolicGradient":
        op._add_control_input(self._pivot.op)
      # pylint: enable=protected-access

    # Mark op's outputs as seen by this context and any outer contexts.
    output_names = [x.name for x in op.outputs]
    ctxt = self
    while ctxt is not None:
      # pylint: disable=protected-access
      ctxt._values.update(output_names)
      ctxt = ctxt._outer_context
      # pylint: enable=protected-access

    if self._outer_context or not util.IsLoopExit(op):
      op.graph.prevent_fetching(op)

    if self._outer_context:
      self._outer_context.AddInnerOp(op)

  def _ProcessOutputTensor(self, val):
    """Process an output tensor of a conditional branch."""
    real_val = val
    if val.name not in self._values:
      # Handle the special case of lambda: x
      self._values.add(val.name)
      if self._outer_context:
        real_val = self._outer_context.AddValue(val)
        self._values.add(real_val.name)
      real_val = _SwitchRefOrTensor(real_val, self._pred)[self._branch]
      self._external_values[val.name] = real_val
    else:
      external_val = self._external_values.get(val.name)
      if external_val is not None:
        real_val = external_val
    return real_val

  def _BuildCondTensor(self, v):
    if isinstance(v, ops.Operation):
      # Use pivot as the proxy for this op.
      return with_dependencies([v], self._pivot)
    elif isinstance(v, (ops.IndexedSlices, sparse_tensor.SparseTensor)):
      values = self._ProcessOutputTensor(v.values)
      indices = self._ProcessOutputTensor(v.indices)
      if isinstance(v, ops.IndexedSlices):
        dense_shape = v.dense_shape
        if dense_shape is not None:
          dense_shape = self._ProcessOutputTensor(dense_shape)
        return ops.IndexedSlices(values, indices, dense_shape)
      else:
        dense_shape = self._ProcessOutputTensor(v.dense_shape)
        return sparse_tensor.SparseTensor(indices, values, dense_shape)
    else:
      v = nest.map_structure(_convert_tensorarray_to_flow, v)
      return self._ProcessOutputTensor(ops.convert_to_tensor(v))

  def BuildCondBranch(self, fn):
    """Add the subgraph defined by fn() to the graph."""
    pre_summaries = ops.get_collection(ops.GraphKeys._SUMMARY_COLLECTION)  # pylint: disable=protected-access
    original_result = fn()
    post_summaries = ops.get_collection(ops.GraphKeys._SUMMARY_COLLECTION)  # pylint: disable=protected-access
    if len(post_summaries) > len(pre_summaries):
      new_summaries = post_summaries[len(pre_summaries):]
      summary_ref = ops.get_collection_ref(ops.GraphKeys._SUMMARY_COLLECTION)  # pylint: disable=protected-access
      summary_ref[:] = pre_summaries
      with ops.control_dependencies(new_summaries):
        if original_result is None:
          return no_op(), None
        else:
          original_result = nest.map_structure(array_ops.identity,
                                               original_result)
    if original_result is None:
      return None, None

    result = nest.map_structure(self._BuildCondTensor, original_result)
    if not isinstance(result, (list, _basetuple)):
      result = [result]
    return original_result, result

  def IsCondContext(self):
    return True


def _UnpackIfSingleton(res):
  if isinstance(res, (list, _basetuple)) and len(res) == 1:
    return res[0]
  else:
    return res


# pylint: disable=redefined-outer-name
# pylint: disable=g-doc-args
@tf_export("cond")
@deprecation.deprecated_args(
    None, "fn1/fn2 are deprecated in favor of the true_fn/false_fn arguments.",
    "fn1", "fn2")
def cond(pred,
         true_fn=None,
         false_fn=None,
         strict=False,
         name=None,
         fn1=None,
         fn2=None):
  """Return `true_fn()` if the predicate `pred` is true else `false_fn()`.

  `true_fn` and `false_fn` both return lists of output tensors. `true_fn` and
  `false_fn` must have the same non-zero number and type of outputs.

  Note that the conditional execution applies only to the operations defined in
  `true_fn` and `false_fn`. Consider the following simple program:

  ```python
  z = tf.multiply(a, b)
  result = tf.cond(x < y, lambda: tf.add(x, z), lambda: tf.square(y))
  ```

  If `x < y`, the `tf.add` operation will be executed and `tf.square`
  operation will not be executed. Since `z` is needed for at least one
  branch of the `cond`, the `tf.multiply` operation is always executed,
  unconditionally.
  Although this behavior is consistent with the dataflow model of TensorFlow,
  it has occasionally surprised some users who expected a lazier semantics.

  Note that `cond` calls `true_fn` and `false_fn` *exactly once* (inside the
  call to `cond`, and not at all during `Session.run()`). `cond`
  stitches together the graph fragments created during the `true_fn` and
  `false_fn` calls with some additional graph nodes to ensure that the right
  branch gets executed depending on the value of `pred`.

  `tf.cond` supports nested structures as implemented in
  `tensorflow.python.util.nest`. Both `true_fn` and `false_fn` must return the
  same (possibly nested) value structure of lists, tuples, and/or named tuples.
  Singleton lists and tuples form the only exceptions to this: when returned by
  `true_fn` and/or `false_fn`, they are implicitly unpacked to single values.
  This behavior is disabled by passing `strict=True`.

  Args:
    pred: A scalar determining whether to return the result of `true_fn` or
      `false_fn`.
    true_fn: The callable to be performed if pred is true.
    false_fn: The callable to be performed if pred is false.
    strict: A boolean that enables/disables 'strict' mode; see above.
    name: Optional name prefix for the returned tensors.

  Returns:
    Tensors returned by the call to either `true_fn` or `false_fn`. If the
    callables return a singleton list, the element is extracted from the list.

  Raises:
    TypeError: if `true_fn` or `false_fn` is not callable.
    ValueError: if `true_fn` and `false_fn` do not return the same number of
      tensors, or return tensors of different types.

  Example:

  ```python
  x = tf.constant(2)
  y = tf.constant(5)
  def f1(): return tf.multiply(x, 17)
  def f2(): return tf.add(y, 23)
  r = tf.cond(tf.less(x, y), f1, f2)
  # r is set to f1().
  # Operations in f2 (e.g., tf.add) are not executed.
  ```

  """
  # We needed to make true_fn/false_fn keyword arguments for
  # backwards-compatibility. This check exists so that we can convert back to
  # having them be positional arguments.
  # TODO(josh11b): Make `true_fn` and `false_fn` positional arguments after
  # `fn1` and `fn2` are deleted.
  if fn1 is not None:
    if true_fn is not None:
      raise TypeError("cond(): true_fn and fn1 may not be set simultaneously.")
    true_fn = fn1
  elif true_fn is None:
    raise TypeError("cond(): true_fn argument required")
  if fn2 is not None:
    if false_fn is not None:
      raise TypeError("cond(): false_fn and fn2 may not be set simultaneously.")
    false_fn = fn2
  elif false_fn is None:
    raise TypeError("cond(): false_fn argument required")

  if not callable(true_fn):
    raise TypeError("true_fn must be callable.")
  if not callable(false_fn):
    raise TypeError("false_fn must be callable.")

  with ops.name_scope(name, "cond", [pred]):
    if context.in_eager_mode():
      if pred:
        return _UnpackIfSingleton(true_fn())
      return _UnpackIfSingleton(false_fn())

    # Add the Switch to the graph.
    if isinstance(pred, bool):
      raise TypeError("pred must not be a Python bool")
    p_2, p_1 = switch(pred, pred)
    pivot_1 = array_ops.identity(p_1, name="switch_t")
    pivot_2 = array_ops.identity(p_2, name="switch_f")
    pred = array_ops.identity(pred, name="pred_id")
    # Disable the fetching of tensors that are only on one branch of cond.
    for tensor in [p_1, p_2, pivot_1, pivot_2, pred]:
      tensor.op.graph.prevent_fetching(tensor.op)

    # Build the graph for the true branch in a new context.
    context_t = CondContext(pred, pivot_1, branch=1)
    context_t.Enter()
    orig_res_t, res_t = context_t.BuildCondBranch(true_fn)
    if orig_res_t is None:
      raise ValueError("true_fn must have a return value.")
    context_t.ExitResult(res_t)
    context_t.Exit()

    # Build the graph for the false branch in a new context.
    context_f = CondContext(pred, pivot_2, branch=0)
    context_f.Enter()
    orig_res_f, res_f = context_f.BuildCondBranch(false_fn)
    if orig_res_f is None:
      raise ValueError("false_fn must have a return value.")
    context_f.ExitResult(res_f)
    context_f.Exit()

    if not strict:
      orig_res_t = _UnpackIfSingleton(orig_res_t)
      orig_res_f = _UnpackIfSingleton(orig_res_f)

    # Check that the return values of the two branches have the same structure.
    try:
      nest.assert_same_structure(orig_res_t, orig_res_f)
    except TypeError as e:
      raise TypeError(
          "Incompatible return types of true_fn and false_fn: {}".format(e))
    except ValueError as e:
      raise ValueError(
          "Incompatible return values of true_fn and false_fn: {}".format(e))

    # Add the final merge to the graph.
    if not res_t:
      raise ValueError("true_fn and false_fn must return at least one result.")

    res_t_flat = nest.flatten(res_t)
    res_f_flat = nest.flatten(res_f)

    for x, y in zip(res_t_flat, res_f_flat):
      assert ((isinstance(x, ops.IndexedSlices) and
               isinstance(y, ops.IndexedSlices)) or
              (isinstance(x, sparse_tensor.SparseTensor) and
               isinstance(y, sparse_tensor.SparseTensor)) or
              (isinstance(x, ops.Tensor) and isinstance(y, ops.Tensor)))
      val_x = x if isinstance(x, ops.Tensor) else x.values
      val_y = y if isinstance(y, ops.Tensor) else y.values
      if val_x.dtype.base_dtype != val_y.dtype.base_dtype:
        raise ValueError(
            "Outputs of true_fn and false_fn must have the same type: %s, %s" %
            (val_x.dtype.name, val_y.dtype.name))

    merges = [merge(pair)[0] for pair in zip(res_f_flat, res_t_flat)]
    merges = _convert_flows_to_tensorarrays(nest.flatten(orig_res_t), merges)

    # Only add non-nested conds to the collection. Any nested control flow will
    # be encapsulated in the root context.
    assert context_t.outer_context == context_f.outer_context
    if context_t.outer_context is None:
      ops.add_to_collection(ops.GraphKeys.COND_CONTEXT, context_t)
      ops.add_to_collection(ops.GraphKeys.COND_CONTEXT, context_f)

    merges = nest.pack_sequence_as(structure=orig_res_t, flat_sequence=merges)

    # Singleton lists and tuples are automatically unpacked if strict == False.
    if not strict:
      merges = _UnpackIfSingleton(merges)
    return merges


# pylint: enable=g-doc-args
# pylint: enable=redefined-outer-name


def _resource_safe_shape(t):
  """Returns the shape of t or the variable it points to."""
  if t.dtype == dtypes.resource:
    while t.op.inputs:
      t = t.op.inputs[0]
    return tensor_shape.TensorShape(t.op.get_attr("shape"))
  return array_ops.shape_internal(t, optimize=False)


# TODO(yuanbyu): Consider having a unified notion of context for
# not only conditionals and loops but also control dependency and
# subgraphs.
class WhileContext(ControlFlowContext):
  """The context for the loop construct."""

  def __init__(self,
               maximum_iterations=None,
               parallel_iterations=10,
               back_prop=True,
               swap_memory=False,
               name="while_context",
               grad_state=None,
               context_def=None,
               import_scope=None):
    """"Creates a `WhileContext`.

    Args:
      maximum_iterations: Optional upper bound on number of loop iterations.
      parallel_iterations: The number of iterations allowed to run in parallel.
      back_prop: Whether backprop is enabled for this while loop.
      swap_memory: Whether GPU-CPU memory swap is enabled for this loop.
      name: Optional name prefix for the returned tensors.
      grad_state: The gradient loop state.
      context_def: Optional `WhileContextDef` protocol buffer to initialize
        the `Whilecontext` python object from.
      import_scope: Optional `string`. Name scope to add. Only used when
        initialing from protocol buffer.
    """
    if context_def:
      self._init_from_proto(context_def, import_scope=import_scope)
    else:
      ControlFlowContext.__init__(self)
      self._init_from_args(maximum_iterations, parallel_iterations, back_prop,
                           swap_memory, name)
    # The gradient loop state.
    self._grad_state = grad_state

  def _init_from_args(self, maximum_iterations, parallel_iterations, back_prop,
                      swap_memory, name):
    """Creates a new `WhileContext` from arguments.

    Args:
      maximum_iterations: Optional upper bound on number of loop iterations.
      parallel_iterations: The number of iterations allowed to run in parallel.
      back_prop: Whether backprop is enabled for this while loop.
      swap_memory: Whether GPU-CPU memory swap is enabled for this loop.
      name: Optional name prefix for the returned tensors.

    Raises:
      ValueError: If `parallel_iterations` has invalid value.
    """
    if not isinstance(parallel_iterations, int) or (parallel_iterations <= 0):
      raise ValueError("`parallel_iterations` must be a positive integer: "
                       "%s" % parallel_iterations)
    self._name = ops.get_default_graph().unique_name(name)
    self._maximum_iterations = maximum_iterations
    self._parallel_iterations = parallel_iterations
    self._back_prop = back_prop
    self._swap_memory = swap_memory
    # We use this node to control constants created by the pred lambda.
    self._pivot_for_pred = None
    # We use this node to control constants created by the body lambda.
    self._pivot_for_body = None
    # The boolean tensor for loop termination condition. Used in code
    # generation for gradient computation
    self._pivot = None
    # The list of exit tensors for loop variables.
    self._loop_exits = []
    # The list of enter tensors for loop variables.
    self._loop_enters = []

  def _init_from_proto(self, context_def, import_scope=None):
    """Creates a new `WhileContext` from protocol buffer.

    Args:
      context_def: `WhileContextDef` protocol buffer.
      import_scope: Optional `string`. Name scope to add.
    """
    assert isinstance(context_def, control_flow_pb2.WhileContextDef)
    # Create from context_def.
    g = ops.get_default_graph()
    self._name = ops.prepend_name_scope(context_def.context_name, import_scope)
    if context_def.maximum_iterations_name:
      self._maximum_iterations = g.as_graph_element(
          ops.prepend_name_scope(context_def.maximum_iterations_name,
                                 import_scope))
    else:
      self._maximum_iterations = None
    self._parallel_iterations = context_def.parallel_iterations
    self._back_prop = context_def.back_prop
    self._swap_memory = context_def.swap_memory
    self._pivot_for_pred = g.as_graph_element(
        ops.prepend_name_scope(context_def.pivot_for_pred_name, import_scope))
    # We use this node to control constants created by the body lambda.
    self._pivot_for_body = g.as_graph_element(
        ops.prepend_name_scope(context_def.pivot_for_body_name, import_scope))
    # The boolean tensor for loop termination condition. Used in code
    # generation for gradient computation.
    self._pivot = g.as_graph_element(
        ops.prepend_name_scope(context_def.pivot_name, import_scope))
    # The list of exit tensors for loop variables.
    self._loop_exits = [
        g.as_graph_element(ops.prepend_name_scope(exit_name, import_scope))
        for exit_name in context_def.loop_exit_names
    ]
    # The list of enter tensors for loop variables.
    self._loop_enters = [
        g.as_graph_element(ops.prepend_name_scope(enter_name, import_scope))
        for enter_name in context_def.loop_enter_names
    ]
    super(WhileContext, self).__init__(
        values_def=context_def.values_def, import_scope=import_scope)

    # import_scope causes self.name to be different from the original serialized
    # context's name. Rewrite "frame_name" attrs with the new name.
    if import_scope:
      for tensor_name in self._values:
        op = g.as_graph_element(tensor_name).op
        if util.IsLoopEnter(op):
          # pylint: disable=protected-access
          op._set_attr("frame_name",
                       attr_value_pb2.AttrValue(s=compat.as_bytes(self.name)))
          # pylint: enable=protected-access

  @property
  def maximum_iterations(self):
    """The maximum number of iterations that will be executed."""
    return self._maximum_iterations

  @property
  def parallel_iterations(self):
    """The number of iterations allowed to run in parallel."""
    return self._parallel_iterations

  @property
  def back_prop(self):
    """True iff backprop is enabled for this while loop."""
    return self._back_prop

  @property
  def swap_memory(self):
    """True iff GPU-CPU memory swap is enabled for this while loop."""
    return self._swap_memory

  @property
  def pivot(self):
    """The boolean tensor representing the loop termination condition."""
    return self._pivot

  @property
  def loop_enters(self):
    """The list of enter tensors for loop variables."""
    return self._loop_enters

  @property
  def loop_exits(self):
    """The list of exit tensors for loop variables."""
    return self._loop_exits

  @property
  def grad_state(self):
    """The gradient loop state."""
    return self._grad_state

  def to_proto(self, export_scope=None):
    """Converts a `WhileContext` to a `WhileContextDef` protocol buffer.

    Args:
      export_scope: Optional `string`. Name scope to remove.

    Returns:
      A `WhileContextDef` protocol buffer.
    """
    if (export_scope is None or self.name.startswith(export_scope)):
      context_def = control_flow_pb2.WhileContextDef()
      context_def.context_name = ops.strip_name_scope(self.name, export_scope)
      context_def.parallel_iterations = self._parallel_iterations
      if self._maximum_iterations is not None:
        context_def.maximum_iterations_name = ops.strip_name_scope(
            self._maximum_iterations.name, export_scope)
      context_def.back_prop = self._back_prop
      context_def.swap_memory = self._swap_memory
      context_def.pivot_for_pred_name = ops.strip_name_scope(
          self._pivot_for_pred.name, export_scope)
      context_def.pivot_for_body_name = ops.strip_name_scope(
          self._pivot_for_body.name, export_scope)
      context_def.pivot_name = ops.strip_name_scope(self._pivot.name,
                                                    export_scope)
      context_def.loop_exit_names.extend([
          ops.strip_name_scope(l.name, export_scope) for l in self._loop_exits
      ])
      context_def.loop_enter_names.extend([
          ops.strip_name_scope(l.name, export_scope) for l in self._loop_enters
      ])
      context_def.values_def.MergeFrom(
          super(WhileContext, self)._to_values_def(
              export_scope=export_scope))
      for nested in self._nested_contexts:
        nested_def = context_def.nested_contexts.add()
        nested.to_control_flow_context_def(nested_def)

      return context_def
    else:
      return None

  def to_control_flow_context_def(self, context_def, export_scope=None):
    context_def.while_ctxt.CopyFrom(self.to_proto(export_scope=export_scope))

  @staticmethod
  def from_proto(context_def, import_scope=None):
    """Returns a `WhileContext` object created from `context_def`.

    Args:
      context_def: A `WhileContextDef` protocol buffer.
      import_scope: Optional `string`. Name scope to add.

    Returns:
      A `WhileContext` Python object.
    """
    ret = WhileContext(context_def=context_def,
                       import_scope=import_scope)
    ret.Enter()
    for nested_def in context_def.nested_contexts:
      from_control_flow_context_def(nested_def, import_scope=import_scope)
    ret.Exit()
    return ret

  def GetWhileContext(self):
    return self

  def GetControlPivot(self):
    if self._pivot_for_body is not None:
      return self._pivot_for_body
    return self._pivot_for_pred

  def AddValue(self, val):
    """Add `val` to the current context and its outer context recursively."""
    result = val
    if val.name not in self._values:
      self._values.add(val.name)

      # If we are in a grad context and val is from its forward context,
      # use GetRealValue(), which adds the logic to save the history of
      # val in forward.
      grad_ctxt = ops.get_default_graph()._get_control_flow_context()
      if grad_ctxt:
        grad_ctxt = grad_ctxt.GetWhileContext()
        if grad_ctxt.grad_state:
          forward_ctxt = _GetWhileContext(val.op)
          if util.IsLoopExit(val.op):
            forward_ctxt = forward_ctxt.outer_context
            if forward_ctxt:
              forward_ctxt = forward_ctxt.GetWhileContext()
          if forward_ctxt == grad_ctxt.grad_state.forward_context:
            real_val = grad_ctxt.grad_state.GetRealValue(val)
            self._external_values[val.name] = real_val
            return real_val

      if self._outer_context is not None:
        result = self._outer_context.AddValue(val)
      # Create an Enter to make `result` known to this loop context.
      with ops.control_dependencies(None):
        enter = _Enter(
            result,
            self._name,
            is_constant=True,
            parallel_iterations=self._parallel_iterations)
        enter.graph.prevent_feeding(enter)
        if self._outer_context:
          self._outer_context.AddInnerOp(enter.op)
      # Fix the control inputs and control flow context of these enter ops.
      self._FixControlInputsAndContext([enter])

      # Add `enter` in this context.
      self._values.add(enter.name)
      self._external_values[val.name] = enter
      result = enter
    else:
      actual_val = self._external_values.get(val.name)
      if actual_val is not None:
        result = actual_val
    return result

  def AddOp(self, op):
    """Add `op` to the current context."""
    # For a reduction op, if op is in a grad context and its input is from
    # its forward context, moving op to the forward context means we would
    # store the tensor after the reduction as opposed to the tensor before
    # reduction, and therefore could significantly reduce memory consumption.
    # For now, we do this only for a few ops.
    if op.type in {"Shape", "Size", "Rank"}:
      grad_ctxt = ops.get_default_graph()._get_control_flow_context()
      if grad_ctxt:
        grad_ctxt = grad_ctxt.GetWhileContext()
        if grad_ctxt.grad_state:
          op_input_forward_ctxt = _GetWhileContext(op.inputs[0].op)
          if op_input_forward_ctxt == grad_ctxt.grad_state.forward_context:
            op_input_ctxt = op.inputs[0].op._get_control_flow_context()
            op._set_control_flow_context(op_input_ctxt)
            op_input_ctxt._AddOpInternal(op)
            return
    self._AddOpInternal(op)

  def _AddOpInternal(self, op):
    """Add `op` to the current context.

    We move any external control dependencies of the op to the loop pivot, to
    ensure they get executed.
    """
    if not op.inputs:
      # Remove any external control dependency on this op
      control_inputs, external_inputs = self._RemoveExternalControlEdges(op)
      # Add a control edge from the control pivot to this op.
      if not control_inputs:
        # pylint: disable=protected-access
        op._add_control_input(self.GetControlPivot().op)
        # pylint: enable=protected-access
      for x in op.outputs:
        self._values.add(x.name)
    else:
      for index in range(len(op.inputs)):
        x = op.inputs[index]
        real_x = self.AddValue(x)
        if real_x != x:
          op._update_input(index, real_x)  # pylint: disable=protected-access
      # Remove any external control dependency on this op.
      _, external_inputs = self._RemoveExternalControlEdges(op)
      # Add a control dependency to prevent loop invariants from
      # enabling ops that should not be executed.
      self._MaybeAddControlDependency(op)
      for x in op.outputs:
        self._values.add(x.name)
    if external_inputs:
      # Use an identity to pull control inputs as data inputs. Note that we
      # ignore ops which don't have outputs. TODO(apassos): fix that
      with ops.control_dependencies(None):
        self.Enter()
        external_inputs = [array_ops.identity(x.outputs[0]).op
                           for x in external_inputs if x.outputs]
        self.Exit()
      op._add_control_inputs(external_inputs)  # pylint: disable=protected-access
    if self._outer_context or not util.IsLoopExit(op):
      op.graph.prevent_fetching(op)
      for x in op.outputs:
        op.graph.prevent_feeding(x)

    if self._outer_context:
      self._outer_context.AddInnerOp(op)

  def _MaybeAddControlDependency(self, op):
    """Add a control input to the op if it only depends on loop invariants."""

    def _IsOpFree(op):
      """Determines if `op` needs a control dependency."""
      if op.control_inputs:
        return False
      # pylint: disable=protected-access
      if op.graph._is_function(op.type) or op.type == "SymbolicGradient":
        return True
      # pylint: enable=protected-access
      for x in op.inputs:
        if not util.IsLoopConstantEnter(x.op):
          return False
      return True

    if _IsOpFree(op):
      # pylint: disable=protected-access
      op._add_control_input(self.GetControlPivot().op)
      # pylint: enable=protected-access

  def AddForwardLoopCounter(self, outer_grad_state):
    """Adds a loop that counts the number of iterations.

    This is added to the forward loop at the time when we start to
    create the loop for backprop gradient computation. Called in
    the outer context of this forward context.

    The pseudocode is:
      `n = 0; while (_pivot) { n++; }`

    Note that a control dependency is added to `n` to ensure the correct
    execution order of stack push ops.

    Args:
      outer_grad_state: The outer grad state. None if not nested.

    Returns:
      The number of iterations taken by the forward loop and the loop index.
    """
    n = constant_op.constant(0, name="f_count")
    if outer_grad_state is not None:
      # Force the stack pushes of i-th execution of an inner loop to be ordered
      # before the pushes of (i+1)-th execution of the same inner loop.
      outer_add_op = outer_grad_state.forward_index.op.inputs[0].op
      n.op._add_control_input(outer_add_op)  # pylint: disable=protected-access

    self.Enter()
    self.AddName(n.name)
    enter_n = _Enter(
        n,
        self._name,
        is_constant=False,
        parallel_iterations=self._parallel_iterations,
        name="f_count")
    self.loop_enters.append(enter_n)

    merge_n = merge([enter_n, enter_n])[0]
    switch_n = switch(merge_n, self._pivot)

    index = math_ops.add(switch_n[1], 1)
    next_n = _NextIteration(index)
    merge_n.op._update_input(1, next_n)

    total_iterations = exit(switch_n[0], name="f_count")
    self.loop_exits.append(total_iterations)
    self.ExitResult([total_iterations])
    self.Exit()
    return total_iterations, next_n

  def AddBackpropLoopCounter(self, count, outer_grad_state):
    """Add the backprop loop that controls the iterations.

    This is added to the backprop loop. It is used to control the loop
    termination of the backprop loop. Called in the outer context of
    this grad context.

    The pseudocode is:
      `n = count; while (n >= 1) { n--; }`

    Note that a control dependency is added to `final_zero` to ensure the
    correct execution order of stack pop ops.

    Args:
      count: The number of iterations for backprop.
      outer_grad_state: The outer grad state. None if not nested.

    Returns:
      The loop index.
    """
    one = constant_op.constant(1, name="b_count")

    self.Enter()
    self.AddName(count.name)
    enter_count = _Enter(
        count,
        self._name,
        is_constant=False,
        parallel_iterations=self._parallel_iterations,
        name="b_count")
    self.loop_enters.append(enter_count)

    merge_count = merge([enter_count, enter_count])[0]
    self._pivot_for_pred = merge_count

    pred = math_ops.greater_equal(merge_count, one)
    self._pivot = loop_cond(pred, name="b_count")
    switch_count = switch(merge_count, self._pivot)

    index = math_ops.subtract(switch_count[1], one)
    self._pivot_for_body = index
    next_count = _NextIteration(index)
    merge_count.op._update_input(1, next_count)

    final_zero = exit(switch_count[0], name="b_count")
    self.loop_exits.append(final_zero)
    if outer_grad_state is not None:
      # Force the stack pops of i-th execution of an inner loop to be ordered
      # before the pops of (i+1)-th execution of the same inner loop.
      # pylint: disable=protected-access
      outer_grad_state.grad_sync._add_control_input(final_zero.op)
      # pylint: enable=protected-access

    self.ExitResult([final_zero])
    self.Exit()
    return next_count

  def AddBackpropAccumulator(self, op, grad):
    """Add an accumulation loop for every loop invariant.

    This is added to the backprop loop. It is used to accumulate partial
    gradients within each loop iteration. Called when in the gradient while
    context.

    The pseudocode is:
      ```
      acc = 0.0;
      while (_pivot) {
        acc += grad;
      }
      ```

    Args:
      op: The Enter op for a loop invariant.
      grad: The partial gradient of an iteration for a loop invariant.

    Returns:
      The gradient for a loop invariant.
    """
    self.Exit()
    # Create a zeros tensor with the right shape for acc. If we don't
    # know the full shape statically, we will have to get the shape
    # dynamically from the forward inference. Getting the shape right
    # for the zeros is only needed for the base case when the loop exits
    # without running any iterations.
    shape = grad.get_shape()
    if shape.is_fully_defined():
      if self.outer_context:
        self.outer_context.Enter()
      acc = constant_op.constant(0, grad.dtype, shape=shape, name="b_acc")
      if self.outer_context:
        self.outer_context.Exit()
    else:
      value = op.inputs[0]
      if (isinstance(self.outer_context, WhileContext) and
          self.outer_context.grad_state is not None):
        # We are in a nested while loop.
        forward_ctxt = self.grad_state.forward_context
        forward_ctxt.outer_context.Enter()
        zeros_shape = array_ops.shape_internal(value, optimize=False)
        forward_ctxt.outer_context.Exit()
        outer_grad_state = self.grad_state.outer_grad_state
        history_zeros_shape = outer_grad_state.AddForwardAccumulator(
            zeros_shape)
        self.outer_context.Enter()
        real_shape = outer_grad_state.AddBackpropAccumulatedValue(
            history_zeros_shape, zeros_shape)
        acc = array_ops.zeros(real_shape, grad.dtype)
        self.outer_context.Exit()
      else:
        if self.outer_context:
          self.outer_context.Enter()
        zeros_shape = array_ops.shape_internal(value, optimize=False)
        acc = array_ops.zeros(zeros_shape, grad.dtype)
        if self.outer_context:
          self.outer_context.Exit()

    self.Enter()
    self.AddName(acc.name)
    enter_acc = _Enter(
        acc,
        self._name,
        is_constant=False,
        parallel_iterations=self._parallel_iterations,
        name="b_acc")
    self.loop_enters.append(enter_acc)

    merge_acc = merge([enter_acc, enter_acc], name="b_acc")[0]
    switch_acc_false, switch_acc_true = switch(merge_acc, self._pivot)

    add_acc = math_ops.add(switch_acc_true, grad)
    next_acc = _NextIteration(add_acc)
    merge_acc.op._update_input(1, next_acc)  # pylint: disable=protected-access

    result_acc = exit(switch_acc_false, name="b_acc")
    self.loop_exits.append(result_acc)
    self.ExitResult([result_acc])
    return result_acc

  def AddBackpropIndexedSlicesAccumulator(self, op, grad):
    """This is used for accumulating gradients that are IndexedSlices.

    This is essentially the equivalent of AddBackpropAccumulator but optimized
    for things like updating embeddings from within a while loop.

    Args:
      op: The Enter op for a loop invariant.
      grad: The partial gradients represented as an IndexedSlices.

    Returns:
      The accumulated IndexedSlices gradient of the loop invariant.
    """
    values = grad.values
    indices = grad.indices
    dense_shape = grad.dense_shape

    self.Exit()
    if self.outer_context:
      self.outer_context.Enter()
    if values.get_shape().is_fully_defined():
      values_shape = tensor_shape.TensorShape(
          [tensor_shape.Dimension(1)] + values.get_shape().dims[1:])
      if self.outer_context:
        self.outer_context.Enter()
      values_acc = constant_op.constant(
          0, values.dtype, shape=values_shape, name="b_acc")
      if self.outer_context:
        self.outer_context.Exit()
    else:
      values_shape = _resource_safe_shape(op.inputs[0])[1:]
      values_shape = array_ops.concat([[1], values_shape], 0)
      values_acc = array_ops.zeros(values_shape, dtype=values.dtype)
    indices_acc = constant_op.constant([0], indices.dtype)
    shape_acc = None
    if dense_shape is not None:
      if dense_shape.get_shape().is_fully_defined():
        if self.outer_context:
          self.outer_context.Enter()
        shape_acc = constant_op.constant(
            0, dense_shape.dtype, shape=dense_shape.get_shape())
        if self.outer_context:
          self.outer_context.Exit()
      else:
        shape_acc = array_ops.zeros_like(
            array_ops.shape_internal(op.inputs[0], optimize=False),
            optimize=False)

    if self.outer_context:
      self.outer_context.Exit()

    self.Enter()
    self.AddName(values_acc.name)
    self.AddName(indices_acc.name)
    init_acc = [indices_acc, values_acc]
    if shape_acc is not None:
      self.AddName(shape_acc.name)
      init_acc.append(shape_acc)

    # Set use_input_shape=False since the accumulator tensors will grow in
    # size. If use_input_shape=True, the _update_input call below will result in
    # incompatible shapes.
    enter_acc = [
        _Enter(
            x,
            self._name,
            is_constant=False,
            parallel_iterations=self._parallel_iterations,
            use_input_shape=False,
            name="b_acc") for x in init_acc
    ]
    # Manually set appropriate partial shapes.
    enter_acc[0].set_shape([None])
    if values_acc.shape.dims is not None:
      enter_acc[1].set_shape([None] + values_acc.shape.as_list()[1:])
    self.loop_enters.extend(enter_acc)

    merge_acc = [merge([x, x], name="b_acc")[0] for x in enter_acc]
    switch_acc = [switch(x, self._pivot) for x in merge_acc]

    # The actual accumulation.
    acc_indexed_slices = [
        array_ops.concat([xa[1], xv], 0)
        for xa, xv in zip(switch_acc[:2], [indices, values])
    ]
    if shape_acc is not None:
      # For the shape we just keep the maximum
      acc_indexed_slices.append(math_ops.maximum(dense_shape, switch_acc[2][1]))

    next_acc = [_NextIteration(x) for x in acc_indexed_slices]
    for xm, xn in zip(merge_acc, next_acc):
      xm.op._update_input(1, xn)  # pylint: disable=protected-access

    exit_acc = [exit(x[0], name="b_acc") for x in switch_acc]
    self.loop_exits.extend(exit_acc)

    self.ExitResult(exit_acc)
    return ops.IndexedSlices(
        indices=exit_acc[0],
        values=exit_acc[1],
        dense_shape=exit_acc[2] if shape_acc is not None else None)

  def _InitializeValues(self, values):
    """Makes the values known to this context."""
    self._values = set()
    for x in values:
      if isinstance(x, ops.Tensor):
        self._values.add(x.name)
      else:
        self._values.add(x.values.name)
        self._values.add(x.indices.name)
        if isinstance(x, ops.IndexedSlices):
          dense_shape = x.dense_shape
        elif isinstance(x, sparse_tensor.SparseTensor):
          dense_shape = x.dense_shape
        else:
          raise TypeError("Type %s not supported" % type(x))
        if dense_shape is not None:
          self._values.add(dense_shape.name)

  def _BuildLoop(self, pred, body, original_loop_vars, loop_vars,
                 shape_invariants):
    """Core: Add the loop termination condition and body to the graph."""
    flat_loop_vars = nest.flatten(original_loop_vars)

    # Let the context know the loop variables so the loop variables
    # would be added in the outer contexts properly.
    self._InitializeValues(loop_vars)
    real_vars = loop_vars
    if self._outer_context:
      real_vars = [self._outer_context.AddValue(x) for x in loop_vars]
    with ops.control_dependencies(None):
      enter_vars = [
          _Enter(
              x,
              self._name,
              is_constant=False,
              parallel_iterations=self._parallel_iterations,
              use_input_shape=(shape_invariants is None)) for x in real_vars
      ]
      for x in enter_vars:
        x.graph.prevent_feeding(x)
        if self._outer_context:
          self._outer_context.AddInnerOp(x.op)

    # Finds the closest enclosing non-None control pivot.
    outer_context = self._outer_context
    control_pivot = None
    while outer_context is not None and control_pivot is None:
      control_pivot = outer_context.GetControlPivot()
      # pylint: disable=protected-access
      outer_context = outer_context._outer_context
      # pylint: enable=protected-access

    if control_pivot is not None:
      for var in enter_vars:
        if util.IsLoopConstantEnter(var.op.inputs[0].op):
          # pylint: disable=protected-access
          var.op._add_control_input(control_pivot.op)
          # pylint: enable=protected-access
    _SetShapeInvariants(real_vars, enter_vars, shape_invariants)

    # Fix the control inputs and control flow context of these enter ops.
    self._FixControlInputsAndContext(enter_vars)
    self._InitializeValues(enter_vars)
    self._loop_enters = enter_vars

    merge_vars = [merge([x, x])[0] for x in enter_vars]
    self._pivot_for_pred = merge_vars[0]

    # Build the graph for pred.
    merge_vars_with_tensor_arrays = (
        _convert_flows_to_tensorarrays(flat_loop_vars, merge_vars))
    packed_vars = nest.pack_sequence_as(
        structure=original_loop_vars,
        flat_sequence=merge_vars_with_tensor_arrays)
    c = ops.convert_to_tensor(pred(*packed_vars))
    self._pivot = loop_cond(c, name="LoopCond")
    switch_vars = [_SwitchRefOrTensor(x, self._pivot) for x in merge_vars]

    # Build the graph for body.
    vars_for_body = [_Identity(x[1]) for x in switch_vars]
    self._pivot_for_body = vars_for_body[0]
    # Convert TensorArray flow variables inside the context back into
    # their associated TensorArrays for calling the body.
    vars_for_body_with_tensor_arrays = (
        _convert_flows_to_tensorarrays(flat_loop_vars, vars_for_body))
    packed_vars_for_body = nest.pack_sequence_as(
        structure=original_loop_vars,
        flat_sequence=vars_for_body_with_tensor_arrays)
    pre_summaries = ops.get_collection(ops.GraphKeys._SUMMARY_COLLECTION)  # pylint: disable=protected-access
    body_result = body(*packed_vars_for_body)
    post_summaries = ops.get_collection(ops.GraphKeys._SUMMARY_COLLECTION)  # pylint: disable=protected-access
    if not nest.is_sequence(body_result):
      body_result = [body_result]
    if len(post_summaries) > len(pre_summaries):
      new_summaries = post_summaries[len(pre_summaries):]
      summary_ref = ops.get_collection_ref(ops.GraphKeys._SUMMARY_COLLECTION)  # pylint: disable=protected-access
      summary_ref[:] = pre_summaries
      with ops.control_dependencies(new_summaries):

        def map_fn(x):
          # TODO(apassos) figure out how to trigger with tensor arrays as well
          if isinstance(x, tensor_array_ops.TensorArray):
            return x
          return array_ops.identity(x)

        body_result = nest.map_structure(map_fn, body_result)

    # Compare the structure types of input and output of body.
    # For backwards compatibility, the first layer is forced to a list
    # during this comparison, because inputs are typically lists and
    # outputs of the body are typically tuples.
    nest.assert_same_structure(list(packed_vars_for_body), list(body_result))

    # Store body_result to keep track of TensorArrays returned by body
    original_body_result = body_result
    # Convert TensorArrays returned by body into their flow variables
    result = nest.map_structure(_convert_tensorarray_to_flow,
                                nest.flatten(body_result))
    result = ops.convert_n_to_tensor_or_indexed_slices(result)

    # Add NextIteration and the back edges to complete the loop.
    if len(merge_vars) != len(result):
      raise ValueError("Number of inputs and outputs of body must match "
                       "loop_vars: %d, %d" % (len(merge_vars), len(result)))
    next_vars = []
    for m, v in zip(merge_vars, result):
      next_vars.append(_AddNextAndBackEdge(m, v))

    # Add the exit ops.
    exit_vars = [exit(x[0]) for x in switch_vars]
    self._loop_exits = exit_vars

    # Exit the loop.
    self.ExitResult(exit_vars)

    return original_body_result, exit_vars

  def BuildLoop(self, pred, body, loop_vars, shape_invariants):
    """Add the loop termination condition and body to the graph."""

    # Keep original_loop_vars to identify which are TensorArrays
    original_loop_vars = loop_vars
    # Convert TensorArrays to their flow variables
    loop_vars = nest.map_structure(_convert_tensorarray_to_flow,
                                   nest.flatten(loop_vars))
    loop_vars = ops.convert_n_to_tensor_or_indexed_slices(loop_vars)
    try:
      self.Enter()
      original_body_result, exit_vars = self._BuildLoop(
          pred, body, original_loop_vars, loop_vars, shape_invariants)
    finally:
      self.Exit()

    flat_result = nest.flatten(original_body_result)
    # Convert TensorArray flow variables outside the context back into
    # their associated TensorArrays for returning to caller.
    exit_vars_with_tensor_arrays = (
        _convert_flows_to_tensorarrays(flat_result, exit_vars))
    packed_exit_vars = nest.pack_sequence_as(
        structure=original_body_result,
        flat_sequence=exit_vars_with_tensor_arrays)
    return (packed_exit_vars[0] if len(exit_vars) == 1 else packed_exit_vars)

  def _FixControlInputsAndContext(self, enters):
    graph = ops.get_default_graph()
    # pylint: disable=protected-access
    for e in enters:
      if isinstance(e, ops.Tensor):
        xs = [e]
      else:
        if not isinstance(e, (ops.IndexedSlices, sparse_tensor.SparseTensor)):
          raise TypeError("Type %s not supported" % type(e))
        xs = [e.values, e.indices]
        shape = e.dense_shape
        if shape is not None:
          xs.append(shape)
      for x in xs:
        inp_op = x.op.inputs[0].op
        control_inputs = graph._control_dependencies_for_inputs([inp_op])
        outer_control_inputs = [
            op for op in control_inputs if self._IsInOuterContext(op)
        ]
        x.op._set_control_flow_context(self)
        x.op._add_control_inputs(outer_control_inputs)
        graph._record_op_seen_by_control_dependencies(x.op)
    # pylint: enable=protected-access

  def IsWhileContext(self):
    return True


# pylint: disable=redefined-outer-name
@tf_export("while_loop")
def while_loop(cond,
               body,
               loop_vars,
               shape_invariants=None,
               parallel_iterations=10,
               back_prop=True,
               swap_memory=False,
               name=None,
               maximum_iterations=None):
  """Repeat `body` while the condition `cond` is true.

  `cond` is a callable returning a boolean scalar tensor. `body` is a callable
  returning a (possibly nested) tuple, namedtuple or list of tensors of the same
  arity (length and structure) and types as `loop_vars`. `loop_vars` is a
  (possibly nested) tuple, namedtuple or list of tensors that is passed to both
  `cond` and `body`. `cond` and `body` both take as many arguments as there are
  `loop_vars`.

  In addition to regular Tensors or IndexedSlices, the body may accept and
  return TensorArray objects.  The flows of the TensorArray objects will
  be appropriately forwarded between loops and during gradient calculations.

  Note that `while_loop` calls `cond` and `body` *exactly once* (inside the
  call to `while_loop`, and not at all during `Session.run()`). `while_loop`
  stitches together the graph fragments created during the `cond` and `body`
  calls with some additional graph nodes to create the graph flow that
  repeats `body` until `cond` returns false.

  For correctness, `tf.while_loop()` strictly enforces shape invariants for
  the loop variables. A shape invariant is a (possibly partial) shape that
  is unchanged across the iterations of the loop. An error will be raised
  if the shape of a loop variable after an iteration is determined to be more
  general than or incompatible with its shape invariant. For example, a shape
  of [11, None] is more general than a shape of [11, 17], and [11, 21] is not
  compatible with [11, 17]. By default (if the argument `shape_invariants` is
  not specified), it is assumed that the initial shape of each tensor in
  `loop_vars` is the same in every iteration. The `shape_invariants` argument
  allows the caller to specify a less specific shape invariant for each loop
  variable, which is needed if the shape varies between iterations. The
  @{tf.Tensor.set_shape}
  function may also be used in the `body` function to indicate that
  the output loop variable has a particular shape. The shape invariant for
  SparseTensor and IndexedSlices are treated specially as follows:

  a) If a loop variable is a SparseTensor, the shape invariant must be
  TensorShape([r]) where r is the rank of the dense tensor represented
  by the sparse tensor. It means the shapes of the three tensors of the
  SparseTensor are ([None], [None, r], [r]). NOTE: The shape invariant here
  is the shape of the SparseTensor.dense_shape property. It must be the shape of
  a vector.

  b) If a loop variable is an IndexedSlices, the shape invariant must be
  a shape invariant of the values tensor of the IndexedSlices. It means
  the shapes of the three tensors of the IndexedSlices are (shape, [shape[0]],
  [shape.ndims]).

  `while_loop` implements non-strict semantics, enabling multiple iterations
  to run in parallel. The maximum number of parallel iterations can be
  controlled by `parallel_iterations`, which gives users some control over
  memory consumption and execution order. For correct programs, `while_loop`
  should return the same result for any parallel_iterations > 0.

  For training, TensorFlow stores the tensors that are produced in the
  forward inference and are needed in back propagation. These tensors are a
  main source of memory consumption and often cause OOM errors when training
  on GPUs. When the flag swap_memory is true, we swap out these tensors from
  GPU to CPU. This for example allows us to train RNN models with very long
  sequences and large batches.

  Args:
    cond: A callable that represents the termination condition of the loop.
    body: A callable that represents the loop body.
    loop_vars: A (possibly nested) tuple, namedtuple or list of numpy array,
      `Tensor`, and `TensorArray` objects.
    shape_invariants: The shape invariants for the loop variables.
    parallel_iterations: The number of iterations allowed to run in parallel.
      It must be a positive integer.
    back_prop: Whether backprop is enabled for this while loop.
    swap_memory: Whether GPU-CPU memory swap is enabled for this loop.
    name: Optional name prefix for the returned tensors.
    maximum_iterations: Optional maximum number of iterations of the while loop
      to run.  If provided, the `cond` output is AND-ed with an additional
      condition ensuring the number of iterations executed is no greater than
      `maximum_iterations`.

  Returns:
    The output tensors for the loop variables after the loop. When the length
    of `loop_vars` is 1 this is a Tensor, TensorArray or IndexedSlice and when
    the length of `loop_vars` is greater than 1 it returns a list.

  Raises:
    TypeError: if `cond` or `body` is not callable.
    ValueError: if `loop_vars` is empty.

  Example:

  ```python
  i = tf.constant(0)
  c = lambda i: tf.less(i, 10)
  b = lambda i: tf.add(i, 1)
  r = tf.while_loop(c, b, [i])
  ```

  Example with nesting and a namedtuple:

  ```python
  import collections
  Pair = collections.namedtuple('Pair', 'j, k')
  ijk_0 = (tf.constant(0), Pair(tf.constant(1), tf.constant(2)))
  c = lambda i, p: i < 10
  b = lambda i, p: (i + 1, Pair((p.j + p.k), (p.j - p.k)))
  ijk_final = tf.while_loop(c, b, ijk_0)
  ```

  Example using shape_invariants:

  ```python
  i0 = tf.constant(0)
  m0 = tf.ones([2, 2])
  c = lambda i, m: i < 10
  b = lambda i, m: [i+1, tf.concat([m, m], axis=0)]
  tf.while_loop(
      c, b, loop_vars=[i0, m0],
      shape_invariants=[i0.get_shape(), tf.TensorShape([None, 2])])
  ```

  Example which demonstrates non-strict semantics: In the following
  example, the final value of the counter `i` does not depend on `x`. So
  the `while_loop` can increment the counter parallel to updates of `x`.
  However, because the loop counter at one loop iteration depends
  on the value at the previous iteration, the loop counter itself cannot
  be incremented in parallel. Hence if we just want the final value of the
  counter (which we print on the line `print(sess.run(i))`), then
  `x` will never be incremented, but the counter will be updated on a
  single thread. Conversely, if we want the value of the output (which we
  print on the line `print(sess.run(out).shape)`), then the counter may be
  incremented on its own thread, while `x` can be incremented in
  parallel on a separate thread. In the extreme case, it is conceivable
  that the thread incrementing the counter runs until completion before
  `x` is incremented even a single time. The only thing that can never
  happen is that the thread updating `x` can never get ahead of the
  counter thread because the thread incrementing `x` depends on the value
  of the counter.
  ```python
  import tensorflow as tf

  n = 10000
  x = tf.constant(list(range(n)))
  c = lambda i, x: i < n
  b = lambda i, x: (tf.Print(i + 1, [i]), tf.Print(x + 1, [i], "x:"))
  i, out = tf.while_loop(c, b, (0, x))
  with tf.Session() as sess:
      print(sess.run(i))  # prints [0] ... [9999]

      # The following line may increment the counter and x in parallel.
      # The counter thread may get ahead of the other thread, but not the
      # other way around. So you may see things like
      # [9996] x:[9987]
      # meaning that the counter thread is on iteration 9996,
      # while the other thread is on iteration 9987
      print(sess.run(out).shape)
  ```

  """
  with ops.name_scope(name, "while", loop_vars):
    if not loop_vars:
      raise ValueError("No loop variables provided")
    if not callable(cond):
      raise TypeError("cond must be callable.")
    if not callable(body):
      raise TypeError("body must be callable.")
    if parallel_iterations < 1:
      raise TypeError("parallel_iterations must be a positive integer.")

    if maximum_iterations is not None:
      maximum_iterations = ops.convert_to_tensor(
          maximum_iterations, name="maximum_iterations")
      if maximum_iterations.shape.ndims != 0:
        raise ValueError("maximum_iterations must be a scalar, saw shape: %s" %
                         maximum_iterations.shape)

      counter = constant_op.constant(
          0, dtype=maximum_iterations.dtype, name="iteration_counter")
      orig_cond = cond
      orig_body = body
      if len(loop_vars) == 1:
        loop_vars = (counter, loop_vars[0])
        cond = lambda i, lv: (  # pylint: disable=g-long-lambda
            math_ops.logical_and(i < maximum_iterations, orig_cond(lv)))
        body = lambda i, lv: (i + 1, orig_body(lv))
      else:
        loop_vars = (counter, loop_vars)
        cond = lambda i, lv: (  # pylint: disable=g-long-lambda
            math_ops.logical_and(i < maximum_iterations, orig_cond(*lv)))
        body = lambda i, lv: (i + 1, orig_body(*lv))

    if context.in_eager_mode():
      while cond(*loop_vars):
        loop_vars = body(*loop_vars)
      if maximum_iterations is not None:
        return loop_vars[1]
      else:
        return loop_vars

    if shape_invariants is not None:
      if maximum_iterations is not None:
        shape_invariants = (tensor_shape.TensorShape([]), shape_invariants)
      nest.assert_same_structure(loop_vars, shape_invariants)

    loop_context = WhileContext(
        maximum_iterations=maximum_iterations,
        parallel_iterations=parallel_iterations,
        back_prop=back_prop,
        swap_memory=swap_memory)
    # Only add non-nested loops to the collection. Any nested control flow will
    # be encapsulated in the root context.
    if loop_context.outer_context is None:
      ops.add_to_collection(ops.GraphKeys.WHILE_CONTEXT, loop_context)
    result = loop_context.BuildLoop(cond, body, loop_vars, shape_invariants)
    if maximum_iterations is not None:
      return result[1]
    else:
      return result


# pylint: enable=redefined-outer-name


def _AsTensorList(x, p):
  """Return x as a list of Tensors or IndexedSlices.

  For entries of `x` that are Operations, this returns an Identity of `p`
  with a dependency on the operation.

  Args:
    x: A Tensor/IndexedSlices/Operation or a list or tuple of them.
    p: A Tensor to return for entries in `x` that are Operations.

  Returns:
    A list of Tensors or IndexedSlices.
  """
  if not isinstance(x, (list, _basetuple)):
    x = [x]

  l = []
  for v in x:
    if isinstance(v, ops.Operation):
      v = with_dependencies([v], p)
    v = ops.convert_to_tensor_or_indexed_slices(v)
    if isinstance(v, ops.Tensor):
      l.append(array_ops.identity(v))
    else:
      l.append(
          ops.IndexedSlices(
              array_ops.identity(v.values), array_ops.identity(v.indices)))
  return l


def _CheckResults(a, b):
  assert len(a) == len(b), (
      "Values returned by a() and b() must have the same length.")
  for x, y in zip(a, b):
    assert x.dtype == y.dtype, (
        "Values returned by a() [%s] and b() [%s] must have "
        "the same type: %s, %s." % (x.name, y.name, x.dtype.name, y.dtype.name))


def with_dependencies(dependencies, output_tensor, name=None):
  """Produces the content of `output_tensor` only after `dependencies`.

  In some cases, a user may want the output of an operation to be
  consumed externally only after some other dependencies have run
  first. This function ensures returns `output_tensor`, but only after all
  operations in `dependencies` have run. Note that this means that there is
  no guarantee that `output_tensor` will be evaluated after any `dependencies`
  have run.

  See also @{tf.tuple$tuple} and @{tf.group$group}.

  Args:
    dependencies: Iterable of operations to run before this op finishes.
    output_tensor: A `Tensor` or `IndexedSlices` that will be returned.
    name: (Optional) A name for this operation.

  Returns:
    Same as `output_tensor`.

  Raises:
    TypeError: if `output_tensor` is not a `Tensor` or `IndexedSlices`.
  """
  if context.in_eager_mode():
    return output_tensor
  with ops.name_scope(name, "control_dependency",
                      list(dependencies) + [output_tensor]) as name:
    with ops.colocate_with(output_tensor):
      with ops.control_dependencies(dependencies):
        output_tensor = ops.convert_to_tensor_or_indexed_slices(output_tensor)
        if isinstance(output_tensor, ops.Tensor):
          return _Identity(output_tensor, name=name)
        else:
          return ops.IndexedSlices(
              _Identity(output_tensor.values, name=name), output_tensor.indices,
              output_tensor.dense_shape)


def _GroupControlDeps(dev, deps, name=None):
  with ops.control_dependencies(deps):
    if dev is None:
      return no_op(name=name)
    else:
      with ops.device(dev):
        return no_op(name=name)


# TODO(touts): Accept "inputs" as a list.
@tf_export("group")
def group(*inputs, **kwargs):
  """Create an op that groups multiple operations.

  When this op finishes, all ops in `inputs` have finished. This op has no
  output.

  See also @{tf.tuple$tuple} and
  @{tf.control_dependencies$control_dependencies}.

  Args:
    *inputs: Zero or more tensors to group.
    name: A name for this operation (optional).

  Returns:
    An Operation that executes all its inputs.

  Raises:
    ValueError: If an unknown keyword argument is provided.
  """
  if context.in_eager_mode():
    return None
  name = kwargs.pop("name", None)
  if kwargs:
    raise ValueError("Unknown keyword arguments: " + ", ".join(kwargs.keys()))
  with ops.name_scope(name, "group_deps", inputs) as name:
    # Grouping no inputs means do nothing
    if not inputs:
      return no_op(name=name)

    # Sorts *inputs according to their devices.
    ops_on_device = {}  # device -> operations specified on the device.
    for inp in nest.flatten(inputs):
      if not hasattr(inp, "device"):
        raise TypeError("Expected tf.group() expected Tensor arguments not "
                        "'%s' with type '%s'" % (inp, type(inp)))
      if not hasattr(inp, "device"):
        if isinstance(inp, list):
          raise TypeError("To call tf.group() with a list, use "
                          "tf.group(*[...]) not tf.group([...]).")
        raise TypeError("Expected tf.group() expected Tensor arguments not "
                        "'%s' with type '%s'" % (inp, type(inp)))
      dev = inp.device
      if dev in ops_on_device:
        ops_on_device[dev].append(inp)
      else:
        ops_on_device[dev] = [inp]
    if len(ops_on_device) == 1:
      # 1-level tree. The root node is the returned NoOp node.
      (dev, deps), = ops_on_device.items()
      return _GroupControlDeps(dev, deps, name=name)

    # 2-level tree. The root node is the returned NoOp node.
    # deps contains 1 NoOp node for each device.
    deps = []

    def device_key(dev):
      """A sort key that allows None to be compared to strings."""
      return "" if dev is None else dev

    for dev in sorted(six.iterkeys(ops_on_device), key=device_key):
      deps.append(_GroupControlDeps(dev, ops_on_device[dev]))

    with ops.control_dependencies(deps):
      return no_op(name=name)


@tf_export("tuple")
def tuple(tensors, name=None, control_inputs=None):  # pylint: disable=redefined-builtin
  """Group tensors together.

  This creates a tuple of tensors with the same values as the `tensors`
  argument, except that the value of each tensor is only returned after the
  values of all tensors have been computed.

  `control_inputs` contains additional ops that have to finish before this op
  finishes, but whose outputs are not returned.

  This can be used as a "join" mechanism for parallel computations: all the
  argument tensors can be computed in parallel, but the values of any tensor
  returned by `tuple` are only available after all the parallel computations
  are done.

  See also @{tf.group$group} and
  @{tf.control_dependencies$control_dependencies}.

  Args:
    tensors: A list of `Tensor`s or `IndexedSlices`, some entries can be `None`.
    name: (optional) A name to use as a `name_scope` for the operation.
    control_inputs: List of additional ops to finish before returning.

  Returns:
    Same as `tensors`.

  Raises:
    ValueError: If `tensors` does not contain any `Tensor` or `IndexedSlices`.
    TypeError: If `control_inputs` is not a list of `Operation` or `Tensor`
      objects.

  """
  if context.in_eager_mode():
    return tensors
  with ops.name_scope(name, "tuple", tensors) as name:
    tensors = [t if (isinstance(t, ops.Operation)
                     or tensor_util.is_tensor(t)
                     or t is None)
               else ops.convert_to_tensor(t) for t in tensors]
    gating_ops = [t if isinstance(t, ops.Operation) else t.op for t in tensors
                  if t is not None]
    if control_inputs:
      for c in control_inputs:
        if isinstance(c, ops.Tensor):
          c = c.op
        elif not isinstance(c, ops.Operation):
          raise TypeError("Control input must be Operation or Tensor: %s" % c)
        gating_ops.append(c)
    # Note that in order to ensure ordering in the pbtxt, we must take care to
    # ensure the order here.
    gating_ops = sorted(set(gating_ops), key=lambda op: op._id)  # Uniquify ops.
    if not gating_ops:
      raise ValueError("Must have at least one Tensor: %s" % tensors)
    gate = group(*gating_ops)
    tpl = []
    for t in tensors:
      if tensor_util.is_tensor(t):
        tpl.append(with_dependencies([gate], t))
      elif isinstance(t, ops.Operation):
        with ops.control_dependencies([gate]):
          tpl.append(group(t))
      else:
        tpl.append(None)
    return tpl


def _assert_at_most_n_true(predicates, n, msg):
  """Returns an Assert op that checks that at most n predicates are True.

  Args:
    predicates: list of bool scalar tensors.
    n: maximum number of true predicates allowed.
    msg: Error message.
  """
  preds_c = array_ops.stack(predicates, name="preds_c")
  num_true_conditions = math_ops.reduce_sum(
      math_ops.cast(preds_c, dtypes.int32), name="num_true_conds")
  condition = math_ops.less_equal(num_true_conditions,
                                  constant_op.constant(n, name="n_true_conds"))
  preds_names = ", ".join(getattr(p, "name", "?") for p in predicates)
  error_msg = [
      "%s: more than %d conditions (%s) evaluated as True:" %
      (msg, n, preds_names), preds_c
  ]
  return Assert(condition, data=error_msg, summarize=len(predicates))


def _case_create_default_action(predicates, actions):
  """Creates default action for a list of actions and their predicates.

  It uses the input actions to select an arbitrary as default and makes sure
  that corresponding predicates have valid values.

  Args:
    predicates: a list of bool scalar tensors
    actions: a list of callable objects which return tensors.

  Returns:
    a callable
  """
  k = len(predicates) - 1  # could pick any
  predicate, action = predicates[k], actions[k]
  other_predicates, other_actions = predicates[:k], actions[:k]

  def default_action():
    others_msg = ("Implementation error: "
                  "selected default action #%d was called, but some of other "
                  "predicates are True: " % k)
    default_msg = ("Input error: "
                   "None of conditions evaluated as True:",
                   array_ops.stack(predicates, name="preds_c"))
    with ops.control_dependencies([
        _assert_at_most_n_true(other_predicates, n=0, msg=others_msg),
        Assert(predicate, data=default_msg)
    ]):
      return action()

  return default_action, other_predicates, other_actions


def _case_verify_and_canonicalize_args(pred_fn_pairs, exclusive, name):
  """Verifies input arguments for the case function.

  Args:
    pred_fn_pairs: Dict or list of pairs of a boolean scalar tensor and a
                   callable which returns a list of tensors.
    exclusive: True iff at most one predicate is allowed to evaluate to `True`.
    name: A name for the case operation.

  Raises:
    TypeError: If `pred_fn_pairs` is not a list/dictionary.
    TypeError: If `pred_fn_pairs` is a list but does not contain 2-tuples.
    TypeError: If `fns[i]` is not callable for any i, or `default` is not
               callable.

  Returns:
    a tuple <list of scalar bool tensors, list of callables>.
  """
  if not isinstance(pred_fn_pairs, (list, _basetuple, dict)):
    raise TypeError("fns must be a list, tuple, or dict")

  if isinstance(pred_fn_pairs, collections.OrderedDict):
    pred_fn_pairs = pred_fn_pairs.items()
  elif isinstance(pred_fn_pairs, dict):
    pred_fn_pairs = sorted(pred_fn_pairs.items(), key=lambda item: item[0].name)
    if not exclusive:
      logging.warn("%s: An unordered dictionary of predicate/fn pairs was "
                   "provided, but exclusive=False. The order of conditional "
                   "tests is deterministic but not guaranteed.", name)
  for pred_fn_pair in pred_fn_pairs:
    if not isinstance(pred_fn_pair, _basetuple) or len(pred_fn_pair) != 2:
      raise TypeError("Each entry in pred_fn_pairs must be a 2-tuple")
    pred, fn = pred_fn_pair
    if pred.dtype != dtypes.bool:
      raise TypeError("pred must be of type bool: %s", pred.name)
    if not callable(fn):
      raise TypeError("fn for pred %s must be callable." % pred.name)
  predicates, actions = zip(*pred_fn_pairs)
  return predicates, actions


@tf_export("case")
def case(pred_fn_pairs,
         default=None,
         exclusive=False,
         strict=False,
         name="case"):
  """Create a case operation.

  The `pred_fn_pairs` parameter is a dict or list of pairs of size N.
  Each pair contains a boolean scalar tensor and a python callable that
  creates the tensors to be returned if the boolean evaluates to True.
  `default` is a callable generating a list of tensors. All the callables
  in `pred_fn_pairs` as well as `default` (if provided) should return the same
  number and types of tensors.

  If `exclusive==True`, all predicates are evaluated, and an exception is
  thrown if more than one of the predicates evaluates to `True`.
  If `exclusive==False`, execution stops at the first predicate which
  evaluates to True, and the tensors generated by the corresponding function
  are returned immediately. If none of the predicates evaluate to True, this
  operation returns the tensors generated by `default`.

  `tf.case` supports nested structures as implemented in
  `tensorflow.python.util.nest`. All of the callables must return the same
  (possibly nested) value structure of lists, tuples, and/or named tuples.
  Singleton lists and tuples form the only exceptions to this: when returned by
  a callable, they are implicitly unpacked to single values. This
  behavior is disabled by passing `strict=True`.

  If an unordered dictionary is used for `pred_fn_pairs`, the order of the
  conditional tests is not guaranteed. However, the order is guaranteed to be
  deterministic, so that variables created in conditional branches are created
  in fixed order across runs.

  **Example 1:**

  Pseudocode:

  ```
  if (x < y) return 17;
  else return 23;
  ```

  Expressions:

  ```python
  f1 = lambda: tf.constant(17)
  f2 = lambda: tf.constant(23)
  r = case([(tf.less(x, y), f1)], default=f2)
  ```

  **Example 2:**

  Pseudocode:

  ```
  if (x < y && x > z) raise OpError("Only one predicate may evaluate true");
  if (x < y) return 17;
  else if (x > z) return 23;
  else return -1;
  ```

  Expressions:

  ```python
  def f1(): return tf.constant(17)
  def f2(): return tf.constant(23)
  def f3(): return tf.constant(-1)
  r = case({tf.less(x, y): f1, tf.greater(x, z): f2},
           default=f3, exclusive=True)
  ```

  Args:
    pred_fn_pairs: Dict or list of pairs of a boolean scalar tensor and a
                   callable which returns a list of tensors.
    default: Optional callable that returns a list of tensors.
    exclusive: True iff at most one predicate is allowed to evaluate to `True`.
    strict: A boolean that enables/disables 'strict' mode; see above.
    name: A name for this operation (optional).

  Returns:
    The tensors returned by the first pair whose predicate evaluated to True, or
    those returned by `default` if none does.

  Raises:
    TypeError: If `pred_fn_pairs` is not a list/dictionary.
    TypeError: If `pred_fn_pairs` is a list but does not contain 2-tuples.
    TypeError: If `fns[i]` is not callable for any i, or `default` is not
               callable.
  """
  predicates, actions = _case_verify_and_canonicalize_args(
      pred_fn_pairs, exclusive, name)
  with ops.name_scope(name, "case", [predicates]):
    if default is None:
      default, predicates, actions = _case_create_default_action(
          predicates, actions)
    fn = default
    # To eval conditions in direct order we create nested conditions in reverse:
    #   cond(c[0], true_fn=.., false_fn=cond(c[1], ...))
    for predicate, action in reversed(list(zip(predicates, actions))):
      fn = functools.partial(
          cond, predicate, true_fn=action, false_fn=fn, strict=strict)
    if exclusive:
      with ops.control_dependencies([
          _assert_at_most_n_true(
              predicates, n=1, msg="Input error: exclusive=True")
      ]):
        return fn()
    else:
      return fn()


class XLAControlFlowContext(ControlFlowContext):
  """Base class for XLA and TPU control flow contexts."""

  def __init__(self):
    super(XLAControlFlowContext, self).__init__()
    self._name = "XLAControlFlowContext"

  def IsXLAContext(self):
    return True

  def AddOp(self, _):
    pass

  def AddValue(self, x):
    return x


def from_control_flow_context_def(context_def, import_scope=None):
  """Deserializes `context_def` into the appropriate ControlFlowContext.

  Args:
    context_def: ControlFlowContextDef proto
    import_scope: Optional `string`. Name scope to add.

  Returns:
    A ControlFlowContext subclass
  """
  if context_def.HasField("cond_ctxt"):
    return CondContext.from_proto(context_def.cond_ctxt,
                                  import_scope=import_scope)
  if context_def.HasField("while_ctxt"):
    return WhileContext.from_proto(context_def.while_ctxt,
                                   import_scope=import_scope)
  raise NotImplementedError("Unknown ControlFlowContextDef field: %s"
                            % context_def.WhichOneof("ctxt"))


ops.register_proto_function(
    ops.GraphKeys.COND_CONTEXT,
    proto_type=control_flow_pb2.CondContextDef,
    to_proto=CondContext.to_proto,
    from_proto=CondContext.from_proto)

ops.register_proto_function(
    ops.GraphKeys.WHILE_CONTEXT,
    proto_type=control_flow_pb2.WhileContextDef,
    to_proto=WhileContext.to_proto,
    from_proto=WhileContext.from_proto)<|MERGE_RESOLUTION|>--- conflicted
+++ resolved
@@ -178,6 +178,8 @@
             condition, data, summarize, name="Assert")
 
       guarded_assert = cond(condition, no_op, true_assert, name="AssertGuard")
+      if context.in_eager_mode():
+        return
       return guarded_assert.op
 
 
@@ -1778,11 +1780,7 @@
 
     ret.Enter()
     for nested_def in context_def.nested_contexts:
-<<<<<<< HEAD
-      from_control_flow_context_def(nested_def)
-=======
       from_control_flow_context_def(nested_def, import_scope=import_scope)
->>>>>>> bf048d60
     ret.Exit()
     return ret
 

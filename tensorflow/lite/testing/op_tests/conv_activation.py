--- conflicted
+++ resolved
@@ -40,11 +40,8 @@
             "constant_filter": [True, False],
             "channel_multiplier": [1, 2],
             "fully_quantize": [False],
-<<<<<<< HEAD
             "quantize_mode_16x8": [False],
-=======
             "dynamic_range_quantize": [False],
->>>>>>> 02aad077
         },
         # TODO(b/134702301): The fully_quantize param is just ignored by the
         # MLIR testing path now, resulting in duplicate tests. Either ignore
@@ -59,8 +56,8 @@
             "constant_filter": [True],
             "channel_multiplier": [1, 2],
             "fully_quantize": [True],
-<<<<<<< HEAD
             "quantize_mode_16x8": [False],
+            "dynamic_range_quantize": [False],
         },
         {
             "input_shape": [[1, 3, 4, 3]],
@@ -73,7 +70,6 @@
             "channel_multiplier": [1, 2],
             "fully_quantize": [True],
             "quantize_mode_16x8": [True],
-=======
             "dynamic_range_quantize": [False],
         },
         {
@@ -86,8 +82,8 @@
             "constant_filter": [True],
             "channel_multiplier": [1, 2],
             "fully_quantize": [False],
+            "quantize_mode_16x8": [False],
             "dynamic_range_quantize": [True],
->>>>>>> 02aad077
         },
     ]
 
